[%import "../util.eol";
import "pythonUtil.eol";

if (t.isSource()){%]
import threading

[%}%]
from crossflow.[%=package%].[%=t.name.toSnakeCaseLower()%] import [%=t.name%]Base
<<<<<<< HEAD
[% var types = new Set;
types.addAll(t.output.collect(t|t.type));
types = types.sortBy(t|t.name);
for (t in types) { %]
from crossflow.[%=package%].[%=t.name.toSnakeCaseLower()%] import [%=t.name%]
=======

[% for(i in t.output.collect(i|i.type).asOrderedSet().sortBy(i|i.name)) {%]
from crossflow.[%=package%].[%=i.name.toSnakeCaseLower()%] import [%=i.name%]
>>>>>>> 1fd077e8
[%}%]


class [%=t.name%]([%=t.name%]Base):

    def __init__(self):
        super().__init__()

<<<<<<< HEAD
    [%if (t.isTypeOf(Source)){%]
    def produce(self):
        def run():
            # TODO: Add implementation that instantiates, sets, and submits source objects (example below)
            [%for (s in t.output) { %]
            [%var number = loopCount;%]
            [%=s.type.name.ftlc()%][%=number%] = [%=s.type.name%]()
            [%for (f in s.type.fields) { %]
            #    [%=s.type.name.ftlc()%][%=number%].set[%=f.name.ftuc()%]( [%=f.type%] )
            [%}%]
            self.sendTo[%=s.name%]( [%=s.type.name.ftlc()%][%=number%])
            
            [% } %]
            threading.Timer(100, run).start()
        run()
    [%} else {%]
    [% for (s in t.input) { %]
    def consume[%=s.name%](self, [%=s.type.name.ftlc()%]):
        # TODO: Add implementation that instantiates, sets, and submits result objects (example below)
        [%for (s in t.output) { %]
        [%var number= loopCount;%]
        [%=s.type.name.ftlc()%][%=number%] = [%=s.type.name%]()
        [%for (f in s.type.fields) { %]
        #    [%=s.type.name.ftlc()%][%=number%].set[%=f.name.ftuc()%]( [%=f.type%] );
        [%}%]
        self.sendTo[%=s.name%]([%=s.type.name.ftlc()%][%=number%])
        
        [% } %]
        [% if (t.output.notEmpty()==false) { %]
        print('[' + self.workflow.getName() + '] Result is ' + str([%=s.type.name.ftlc()%]) + ' (cached=' + [%=s.type.name.ftlc()%].isCached() + ')')
        [% } %]
    [%}}%]
=======
    [% // This is a source task
    if (t.isSource()){%]
    [%=t.genSource()%]
    [%} 
    // This is a consuming task
    else {%]
        [% for (i in t.input) {%]
    [%=i.genConsume(t.isSingleOut())%]
        [%}
    }


@template
operation Type genSource() {%]
def produce(self):
    def run():
    [%for (o in self.output) {%]
        [%=o.genResult(true)%]
        
    [%}%]
        threading.Timer(100, run).start()
    run()
[%}

@template
operation Stream genConsume(send : Boolean) {%]
def consume[%=self.name%](self, [%=self.type.pyVarName()%]: [%=self.type.name%]):
    print(f"{self.workflow.getName()}:[%=t.name%]:consume[%=self.name%] received {[%=self.type.pyVarName()%]}")
    
    # Do work here
    
    [%for (o in t.output) {%]
    [%=o.genResult(send)%]

    [%}%]

[%}

@template
operation Stream genResult(send : Boolean) {
    var result = self.pyVarName() + "_" + self.type.pyVarName();%]
[%=result%] = [%=self.type.name%]()
# modify your result here
    [%if (send) {%]
self.sendTo[%=self.name%]([%=result%])
    [%} else {%]
return [%=self.name%]
[%    }
}%]
>>>>>>> 1fd077e8
<|MERGE_RESOLUTION|>--- conflicted
+++ resolved
@@ -1,111 +1,68 @@
-[%import "../util.eol";
-import "pythonUtil.eol";
-
-if (t.isSource()){%]
-import threading
-
-[%}%]
-from crossflow.[%=package%].[%=t.name.toSnakeCaseLower()%] import [%=t.name%]Base
-<<<<<<< HEAD
-[% var types = new Set;
-types.addAll(t.output.collect(t|t.type));
-types = types.sortBy(t|t.name);
-for (t in types) { %]
-from crossflow.[%=package%].[%=t.name.toSnakeCaseLower()%] import [%=t.name%]
-=======
-
-[% for(i in t.output.collect(i|i.type).asOrderedSet().sortBy(i|i.name)) {%]
-from crossflow.[%=package%].[%=i.name.toSnakeCaseLower()%] import [%=i.name%]
->>>>>>> 1fd077e8
-[%}%]
-
-
-class [%=t.name%]([%=t.name%]Base):
-
-    def __init__(self):
-        super().__init__()
-
-<<<<<<< HEAD
-    [%if (t.isTypeOf(Source)){%]
-    def produce(self):
-        def run():
-            # TODO: Add implementation that instantiates, sets, and submits source objects (example below)
-            [%for (s in t.output) { %]
-            [%var number = loopCount;%]
-            [%=s.type.name.ftlc()%][%=number%] = [%=s.type.name%]()
-            [%for (f in s.type.fields) { %]
-            #    [%=s.type.name.ftlc()%][%=number%].set[%=f.name.ftuc()%]( [%=f.type%] )
-            [%}%]
-            self.sendTo[%=s.name%]( [%=s.type.name.ftlc()%][%=number%])
-            
-            [% } %]
-            threading.Timer(100, run).start()
-        run()
-    [%} else {%]
-    [% for (s in t.input) { %]
-    def consume[%=s.name%](self, [%=s.type.name.ftlc()%]):
-        # TODO: Add implementation that instantiates, sets, and submits result objects (example below)
-        [%for (s in t.output) { %]
-        [%var number= loopCount;%]
-        [%=s.type.name.ftlc()%][%=number%] = [%=s.type.name%]()
-        [%for (f in s.type.fields) { %]
-        #    [%=s.type.name.ftlc()%][%=number%].set[%=f.name.ftuc()%]( [%=f.type%] );
-        [%}%]
-        self.sendTo[%=s.name%]([%=s.type.name.ftlc()%][%=number%])
-        
-        [% } %]
-        [% if (t.output.notEmpty()==false) { %]
-        print('[' + self.workflow.getName() + '] Result is ' + str([%=s.type.name.ftlc()%]) + ' (cached=' + [%=s.type.name.ftlc()%].isCached() + ')')
-        [% } %]
-    [%}}%]
-=======
-    [% // This is a source task
-    if (t.isSource()){%]
-    [%=t.genSource()%]
-    [%} 
-    // This is a consuming task
-    else {%]
-        [% for (i in t.input) {%]
-    [%=i.genConsume(t.isSingleOut())%]
-        [%}
-    }
-
-
-@template
-operation Type genSource() {%]
-def produce(self):
-    def run():
-    [%for (o in self.output) {%]
-        [%=o.genResult(true)%]
-        
-    [%}%]
-        threading.Timer(100, run).start()
-    run()
-[%}
-
-@template
-operation Stream genConsume(send : Boolean) {%]
-def consume[%=self.name%](self, [%=self.type.pyVarName()%]: [%=self.type.name%]):
-    print(f"{self.workflow.getName()}:[%=t.name%]:consume[%=self.name%] received {[%=self.type.pyVarName()%]}")
-    
-    # Do work here
-    
-    [%for (o in t.output) {%]
-    [%=o.genResult(send)%]
-
-    [%}%]
-
-[%}
-
-@template
-operation Stream genResult(send : Boolean) {
-    var result = self.pyVarName() + "_" + self.type.pyVarName();%]
-[%=result%] = [%=self.type.name%]()
-# modify your result here
-    [%if (send) {%]
-self.sendTo[%=self.name%]([%=result%])
-    [%} else {%]
-return [%=self.name%]
-[%    }
-}%]
->>>>>>> 1fd077e8
+[%import "../util.eol";
+import "pythonUtil.eol";
+
+if (t.isSource()){%]
+import threading
+
+[%}%]
+from crossflow.[%=package%].[%=t.name.toSnakeCaseLower()%] import [%=t.name%]Base
+
+[% for(i in t.output.collect(i|i.type).asOrderedSet().sortBy(i|i.name)) {%]
+from crossflow.[%=package%].[%=i.name.toSnakeCaseLower()%] import [%=i.name%]
+[%}%]
+
+
+class [%=t.name%]([%=t.name%]Base):
+
+    def __init__(self):
+        super().__init__()
+
+    [% // This is a source task
+    if (t.isSource()){%]
+    [%=t.genSource()%]
+    [%} 
+    // This is a consuming task
+    else {%]
+        [% for (i in t.input) {%]
+    [%=i.genConsume(t.isSingleOut())%]
+        [%}
+    }
+
+
+@template
+operation Type genSource() {%]
+def produce(self):
+    def run():
+    [%for (o in self.output) {%]
+        [%=o.genResult(true)%]
+        
+    [%}%]
+        threading.Timer(100, run).start()
+    run()
+[%}
+
+@template
+operation Stream genConsume(send : Boolean) {%]
+def consume[%=self.name%](self, [%=self.type.pyVarName()%]: [%=self.type.name%]):
+    print(f"{self.workflow.getName()}:[%=t.name%]:consume[%=self.name%] received {[%=self.type.pyVarName()%]}")
+    
+    # Do work here
+    
+    [%for (o in t.output) {%]
+    [%=o.genResult(send)%]
+
+    [%}%]
+
+[%}
+
+@template
+operation Stream genResult(send : Boolean) {
+    var result = self.pyVarName() + "_" + self.type.pyVarName();%]
+[%=result%] = [%=self.type.name%]()
+# modify your result here
+    [%if (send) {%]
+self.sendTo[%=self.name%]([%=result%])
+    [%} else {%]
+return [%=self.name%]
+[%    }
+}%]