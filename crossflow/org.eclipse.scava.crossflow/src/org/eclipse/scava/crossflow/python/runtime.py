"""
Created on 26 Mar 2019

@author: stevet
@author: Jon Co
"""
from __future__ import annotations

from abc import ABC, abstractmethod
import csv
import datetime
from enum import Enum, auto
import hashlib
import logging
import os
from pathlib import Path
import pickle
import sys
import tempfile
import threading
import time
import traceback
from typing import Type
import uuid

import stomp
import xmltodict


class LogLevel(Enum):
    """
    LogLevels are used to indicate priority of a log message in the global
    workflow logging topic
    """

    INFO = auto()
    WARNING = auto()
    ERROR = auto()
    DEBUG = auto()

    def __str__(self):
        return self.name

    @staticmethod
    def enum_from_name(name: str):
        """Returns the enum of this constant from it's name

        :param name: the name of the enum to return, case-insensitive
        :type name: str
        :return: Corresponding ControlSignals enum member
        :rtype: LogLevel
        :raises:
            ValueError: if no member of LogLevel can be identified with the given name
        """
        try:
            return LogLevel[name.upper()]
        except KeyError:
            raise ValueError(
                f"No LogLevel exists with name '{name.upper()}'. "
                f"Must be one of  {', '.join([i.name for i in LogLevel])}"
            )


class LogMessage:
    def __init__(
        self,
        level: LogLevel = LogLevel.DEBUG,
        instance_id: str = None,
        workflow: str = None,
        task: str = None,
        message: str = None,
    ):
        self.level = level
        self.instanceId = instance_id
        self.workflow = workflow
        self.task = task
        self.message = message
        self.timestamp = int(round(time.time() * 1000))

    @classmethod
    def from_workflow(cls, workflow: Workflow) -> LogMessage:
        return LogMessage(
            instance_id=workflow.getInstanceId(), workflow=workflow.getName()
        )

    @classmethod
    def from_task(cls, task: Task) -> LogMessage:
        m = LogMessage.from_workflow(workflow=task.getWorkflow())
        m.task = task.getId()
        return m

    @property
    def instance_id(self):
        return self.instanceId

    @instance_id.setter
    def instance_id(self, value):
        self.instanceId = value

    def __str__(self):
        # Timestamp serialization is customised to fit with Java formatting
        as_date = datetime.datetime.utcfromtimestamp(self.timestamp / 1000)
        return "{}{}Z [{}] {}".format(
            as_date.strftime("%Y-%m-%dT%H:%M:%S."),
            str(int(as_date.microsecond / 1000)),
            self.level,
            self.to_external_log_str(),
        )

    def to_external_log_str(self) -> str:
        """Same as calling str() but without the timestamp or level prefixed.

        Useful for external loggers

        :return: log message formatted without timestamp or level prefixed
        :rtype: str
        """
        task_part = ""
        if self.task is not None:
            task_part = f":{self.task}"
        return f"{self.instance_id}:{self.workflow}{task_part} | {self.message}"


class CrossflowLogger:
    def __init__(self, workflow: Workflow, pre_print: bool = False):
        self.workflow = workflow
        self.pre_print = pre_print

    def log(
        self, level: LogLevel = LogLevel.DEBUG, message: str = "", task: Task = None
    ):
        if task:
            m = LogMessage.from_task(task)
        else:
            m = LogMessage.from_workflow(self.workflow)

        m.level = level
        m.message = message

        if self.pre_print:
            if m.level is LogLevel.INFO:
                self.workflow.local_logger.info(m.to_external_log_str())
            if m.level is LogLevel.WARNING:
                self.workflow.local_logger.warning(m.to_external_log_str())
            if m.level is LogLevel.ERROR:
                self.workflow.local_logger.error(m.to_external_log_str())
            if m.level is LogLevel.DEBUG:
                self.workflow.local_logger.debug(m.to_external_log_str())

        self.workflow.logTopic.send(m)


class ControlSignals(Enum):
    """
    Control Signals events

    A control signal is sent between nodes on important workflow events, mainly
    relating to worker registration and overall status
    """

    TERMINATION = auto()
    ACKNOWLEDGEMENT = auto()
    WORKER_ADDED = auto()
    WORKER_REMOVED = auto()

    def __str__(self):
        return self.name

    @staticmethod
    def enum_from_name(name: str):
        """Returns the enum of this constant from it's name

        :param name: the name of the enum to return, case-insensitive
        :type name: str
        :return: Corresponding ControlSignals enum member
        :rtype: ControlSignals
        :raises:
            ValueError: if no member of ControlSignals can be identified with the given name
        """
        try:
            return ControlSignals[name.upper()]
        except KeyError:
            raise ValueError(
                f"No ControlSignals exists with name '{name.upper()}'. "
                f"Must be one of  {', '.join([i.name for i in ControlSignals])}"
            )


class ControlSignal(object):
    def __init__(self, controlSignal=ControlSignals.TERMINATION, senderId=""):
        self.signal = controlSignal
        self.senderId = senderId


class CSVParser(object):
    def __init__(self, path):
        self.parser = csv.DictReader(path)

    def getRecordsIterable(self):
        return self.parser

    def getRecordsList(self):
        return list(self.parser)


class CSVWriter(object):
    def __init__(self, filePath, headers):
        if not os.path.isfile(filePath):
            parent = filePath[0 : filePath.rfind("/") - 1]
            os.mkdir(parent)
        self.writer = csv.writer(filePath)
        self.writer.writerow(headers)

    def writeRecord(self, record):
        self.writer.writerow(record)

    def flush(self):
        self.writer.flush()

    def close(self):
        self.writer.close()


class QueueType(Enum):
    """
    Queue Type Flags

    A queue can either be set to behave as a queue or topic. Queue mode
    delivers messages to a single consumer. Topics broadcast the message
    to all consumers
    """

    QUEUE = auto()
    TOPIC = auto()

    def __str__(self):
        return self.name

    @staticmethod
    def enum_from_name(name: str):
        """Returns the enum of this constant from it's name

        :param name: the name of the enum to return, case-insensitive
        :type name: str
        :return: Corresponding QueueType enum member
        :rtype: QueueType
        :raises:
            ValueError: if no member of QueueType can be identified with the given name
        """
        try:
            return QueueType[name.upper()]
        except KeyError:
            raise ValueError(
                f"No QueueType exists with name '{name.upper()}'. "
                f"Must be one of  {', '.join([i.name for i in QueueType])}"
            )


class QueueInfo(object):
    def __init__(self, queueType, queueName, prefetchSize=0):

        self.queueType = queueType
        self.queueName = queueName
        self.prefetchSize = prefetchSize

    def isTopic(self):
        return self.queueType == QueueType.TOPIC

    def isQueue(self):
        return self.queueType == QueueType.QUEUE

    def getStompDestinationName(self):
        if self.isQueue():
            return "/queue/" + self.queueName
        else:
            return "/topic/" + self.queueName

    def getPrefetchSize(self):
        return self.prefetchSize


class Stream(object):
    def __init__(self, name, size, inFlight, isTopic, numberOfSubscribers):
        self.name = name
        self.size = size
        self.inFlight = inFlight
        self.isTopic = isTopic
        self.numberOfSubscribers = numberOfSubscribers

    def getName(self):
        return self.name

    def getSize(self):
        return self.size

    def getInFlight(self):
        return self.inFlight

    def getIsTopic(self):
        return self.isTopic

    def getNumberOfSubscribers(self):
        return self.numberOfSubscribers

    def setNumberOfSubscribers(self, numberOfSubscribers):
        self.numberOfSubscribers = numberOfSubscribers


class StreamMetadata(object):
    def __init__(self):
        self.streams = set()

    def addStream(self, name, size, inFlight, isTopic, l):
        stream = Stream(name, size, inFlight, isTopic, l)
        sizeBefore = len(self.streams)
        self.streams.add(stream)
        return not (sizeBefore == len(self.streams))

    def getStreams(self):
        return self.streams

    def getStream(self, name):
        for s in self.streams:
            if s.name == name:
                return s

    def pruneNames(self, length):
        for s in self.streams:
            if len(s.name) >= length:
                s.name = s.name[0:length]
            elif len(s.name) < length:
                s.name = ("%-" + length + "s") % s.name

    def __str__(self, *args, **kwargs):
        ret = "Stream Metadata at epoch: " + int(round(time.time() * 1000)) + "\r\n"
        for s in self.streams:
            ret = (
                ret
                + s.name
                + "\tsize: "
                + s.size
                + "\t: "
                + s.inFlight
                + "\tisTopic: "
                + s.isTopic
                + "\tnumberOfSubscribers: "
                + s.numberOfSubscribers
                + "\r\n"
            )
        return ret


class TaskStatuses(Enum):
    """
    Flags indicating the status of a Task.

    These flags refer to the status of the Task as a whole, not to the
    individual job that is being executed on that task
    """

    STARTED = auto()
    WAITING = auto()
    INPROGRESS = auto()
    BLOCKED = auto()
    FINISHED = auto()

    def __str__(self):
        return self.name

    @staticmethod
    def enum_from_name(name: str):
        """Returns the enum of this constant from it's name

        :param name: the name of the enum to return, case-insensitive
        :type name: str
        :return: Corresponding TaskStatuses enum member
        :rtype: TaskStatuses
        :raises:
            ValueError: if no member of TaskStatuses can be identified with the given name
        """
        try:
            return TaskStatuses[name.upper()]
        except KeyError:
            raise ValueError(
                f"No TaskStatuses exists with name '{name.upper()}'. "
                f"Must be one of  {', '.join([i.name for i in TaskStatuses])}"
            )


class TaskStatus(object):
    def __init__(self, status=TaskStatuses.STARTED, caller="", reason=""):
        self.status = status
        self.caller = caller
        self.reason = reason

    def getStatus(self):
        return self.status

    def getCaller(self):
        return self.caller

    def getReason(self):
        return self.reason

    def __str__(self, *args, **kwargs):
        return (
            str(self.status)
            + " | caller: "
            + str(self.caller)
            + " reason: "
            + str(self.reason)
        )


class Mode(Enum):
    """
    Flag for indicating the operation mode of the workflow

    MASTER_BARE workflows will only perform orchestration functions
    MASTER workflows will perform orchestration and task execution
    WORKER workflows will only perform task execution
    API workflows will not perform any functionality other than monitoring streams
    """

    MASTER_BARE = auto()
    MASTER = auto()
    WORKER = auto()
    API = auto()

    def __str__(self):
        return self.name

    @staticmethod
    def enum_from_name(name: str):
        """Returns the enum of this constant from it's name

        :param name: the name of the enum to return, case-insensitive
        :type name: str
        :return: Corresponding Mode enum member
        :rtype: Mode
        :raises:
            ValueError: if no member of Mode can be identified with the given name
        """
        try:
            return Mode[name.upper()]
        except KeyError:
            raise ValueError(
                f"No Mode exists with name '{name.upper()}'. "
                f"Must be one of  {', '.join([i.name for i in Mode])}"
            )


class Serializer(object):
    """Simple port of the XStream XML serializer.
    
    To maintain cross-compatibility between different languages, types are
    serialized using their simple non-qualified class name. It is expected 
    that this contract is enforced throughout the Crossflow system.
    
    All objects that are to be deserialized should be registered using the
    alias method.
    """

    def __init__(self):
        self.aliases = {}

    def to_string(self, obj):
        """Mirror of Java method, delegates to serialize
        """
        return self.serialize(obj)

    def serialize(self, obj):
        # Extract name
        if isinstance(obj, InternalException):
            return self.__serialize_internal(obj)

        name = self.aliases.get(type(obj), type(obj).__name__)
        return xmltodict.unparse(
            {name: obj.__dict__}, full_document=False, pretty=__debug__
        )

    def to_object(self, xml):
        return self.deserialize(xml)

    def deserialize(self, xml):
        parsed = xmltodict.parse(xml)
        clazzname = list(parsed.keys())[0]
        clazztype = self.aliases[clazzname]
        instance = clazztype()

        members = parsed[clazzname]
        for key, raw in members.items():
            rawType = type(raw)
            value = raw

            if rawType is int:
                value = int(raw)
            elif rawType is float:
                value = float(raw)
            elif rawType is bool:
                if raw.capitalize() == "True":
                    value = True
                else:
                    value = False
            elif rawType is str:
                value = str(raw)
            else:
                if str(rawType).startswith("<enum"):
                    value = rawType.enum_from_name(raw)

            setattr(instance, key, value)

        return instance

    def register(self, classType):
        if not isinstance(classType, Type):
            classType = type(classType)
        self.aliases[classType.__name__] = classType

    def alias(self, clazz):
        if not isinstance(clazz, Type):
            clazz = type(clazz)
        self.aliases[clazz.__name__] = clazz

    def __serialize_internal(self, ex):
        exDict = {
            "InternalException": {
                "exception": {
                    "detailMessage": "!PYTHON!"
                    + str(ex.exception)
                    + "\n"
                    + "\n".join(
                        traceback.extract_stack(ex.exception.__traceback__).format()
                    ),
                    "stackTrace": {},
                    "suppressedExceptions": {},
                }
            }
        }
        return xmltodict.unparse(exDict, full_document=False, pretty=__debug__)


class Task(object):
    def __init__(self):
        self.cacheable = True
        self.subscriptionId = uuid.uuid4().int
        self.timeout = 0

    def getId(self):
        pass

    def getWorkflow(self) -> Workflow:
        pass

    def isCacheable(self):
        return self.cacheable

    def setCacheable(self, cacheable):
        self.cacheable = cacheable

    def getSubscriptionId(self):
        return self.subscriptionId
    
    def setTimeout(self, timeout):
        self.timeout = timeout
        
    def getTimeout(self):
<<<<<<< HEAD
        return timeout
=======
        return self.timeout
>>>>>>> 1fd077e8

    """
     * Call this within consumeXYZ() to denote task blocked due to some reason
     * @param reason
    """

    def taskBlocked(self, reason):
        self.getWorkflow().setTaskBlocked(reason)

    """
     * Call this within consumeXYZ() to denote task is now unblocked
     * @param reason
    """

    def taskUnblocked(self):
        self.getWorkflow().setTaskUnblocked(self)


class BuiltinStreamConsumer(object):
    def __init__(self, consumerFunc):

        self.consumerFunc = consumerFunc
        self.subscriptionId = uuid.uuid4().int

    def consume(self, streamType, ackFunc=None):
        if ackFunc == None:
            self.consumerFunc(streamType)
        else:
            self.consumerFunc(streamType, ackFunc)

    def getSubscriptionId(self):
        return self.subscriptionId


class MessageListener(stomp.ConnectionListener):
    def __init__(
        self,
        conn,
        consumer,
        workflow,
        destName,
        convertToObject=False,
        clientAcks=False,
    ):
        self.conn = conn
        self.consumer = consumer
        self.workflow = workflow
        self.destName = destName
        self.listenerIdUuid = uuid.uuid4()
        self.listenerId = str(self.listenerIdUuid)
        self.convertToObject = convertToObject
        self.clientAcks = clientAcks

    def on_error(self, headers, message):
        if headers["destination"] == self.destName:
            self.workflow.local_logger.debug("Received an error: \n{}".format(message))

    def on_message(self, headers, message):
        if headers["destination"] == self.destName:
            ackFunc = None
            if self.clientAcks:

                def doClientAck():
                    messageId = headers["message-id"]
                    subscription = headers["subscription"]
                    self.conn.ack(messageId, subscription)

                ackFunc = doClientAck
            try:
                if self.convertToObject:
                    self.consumer.consume(
                        self.workflow.serializer.to_object(message), ackFunc
                    )
                else:
                    self.consumer.consume(message, ackFunc)
            except Exception as e:
                msg = "Error consuming message"
                self.workflow.local_logger.exception(msg)
                if self.workflow != None:
                    self.workflow.reportInternalException(e, msg)
                else:
                    raise e
        else:
            self.workflow.local_logger.debug(
                "{} discarded message from {}:\n{}".format(
                    self.destName, headers["destination"], message
                )
            )

    def on_disconnected(self):
        self.workflow.local_logger.debug("Disconnected")

    def getListenerId(self):
        return self.listenerId

    def getListenerIdAsInt(self):
        return self.listenerIdUuid.int


class BuiltinStream(object):
    def __init__(self, workflow, name, broadcast=True):

        self.name = name
        self.workflow = workflow
        self.broadcast = broadcast
        self.consumers = []
        self.listeners = []
        self.pendingConsumers = []

    def getDestinationName(self):
        return self.name + "." + self.workflow.getInstanceId()

    def init(self):
        self.connection = stomp.Connection(
            host_and_ports=self.workflow.getBroker(),
            reconnect_sleep_initial=15,
            reconnect_sleep_increase=0.0,
            reconnect_sleep_jitter=0.0,
            reconnect_sleep_max=15.0,
            reconnect_attempts_max=-1,
        )
        self.connection.connect(wait=True)  # add credentials?

        self.sessionCreated = True
        # session = connection.createSession(false, Session.AUTO_ACKNOWLEDGE);
        self.updateDestination()
        for consumer in self.pendingConsumers:
            self.addConsumer(consumer)
        self.sessionCreated = True
        self.pendingConsumers.clear()

    def updateDestination(self):
        if self.broadcast:
            self.destination = "/topic/" + self.getDestinationName()
        else:
            self.destination = "/queue/" + self.getDestinationName()

    def send(self, t):
        self.updateDestination()
        messageBody = self.workflow.serializer.to_string(t)
        self.connection.send(body=messageBody, destination=self.destination)
        # producer.setDeliveryMode(DeliveryMode.NON_PERSISTENT); ?
        # producer.setPriority(9); ?

    def sendSerialized(self, xmlObj):
        self.updateDestination()
        self.connection.send(body=xmlObj, destination=self.destination)

    def addConsumer(self, consumer):
        self.updateDestination()

        if not self.sessionCreated:
            self.pendingConsumers.add(consumer)
            return

        self.consumers.append(consumer)
        listener = MessageListener(
            self.connection, consumer, self.workflow, self.destination, True
        )
        self.listeners.append(listener)
        self.connection.set_listener(listener.getListenerId(), listener)
        self.connection.subscribe(
            self.destination, id=consumer.getSubscriptionId(), ack="auto"
        )

    def stop(self):
        for c in self.consumers:
            self.connection.unsubscribe(c.getSubscriptionId())
        self.consumers = []

        for l in self.listeners:
            self.connection.remove_listener(l.getListenerId())

        self.connection.disconnect()

    def isBroadcast(self):
        return self.broadcast

    def getDesinationNames(self):
        return [self.destination]

    def getName(self):
        return self.name


class DirectoryCache(object):
    def __init__(self, directory=None):
        self.jobFolderMap = {}
        self.jobMap = {}
        self.workflow = None
        self.pendingTransactions = {}

        if directory == None:
            self.directory = tempfile.NamedTemporaryFile(prefix="crossflow")
        else:
            self.directory = open(directory)

        self.directoryFullpath = os.path.realpath(self.directory.name)

        if not Path(directory).is_dir():
            return

        for streamFolder in os.listdir(self.directoryFullpath):
            if not Path(streamFolder).is_dir():
                continue
            for jobFolder in os.listdir(streamFolder):
                if not Path(jobFolder).is_dir():
                    continue
                jobFolderObject = open(jobFolder)
                self.jobFolderMap[jobFolderObject.name] = jobFolderObject

    def getCachedOutputs(self, inputJob):
        if self.hasCachedOutputs(inputJob):
            outputs = []
            inputFolderObject = self.jobFolderMap.get(inputJob.getHash())
            for outputFilePath in os.listdir(os.path.realpath(inputFolderObject.name)):
                outputFile = open(outputFilePath)
                outputJob = self.workflow.serializer.to_object(outputFile.read())
                outputFile.close()
                outputJob.setId(str(uuid.uuid4()))
                outputJob.setCorrelationId(inputJob.getId())
                outputJob.setCached(True)
                outputs.append(outputJob)
            return outputs
        else:
            return []

    def hasCachedOutputs(self, inputJob):
        return inputJob.getHash() in self.jobFolderMap.keys()

    def cache(self, outputJob):
        if not outputJob.isCacheable():
            return

        self.jobMap[outputJob.getId()] = outputJob
        inputJob = self.jobMap.get(outputJob.getCorrelationId())

        if not inputJob == None:
            streamFolderPath = self.directoryFullpath + "/" + inputJob.getDestination()
            try:
                inputFolderPath = streamFolderPath + "/" + inputJob.getHash()
                os.makedirs(inputFolderPath)
                with open(inputFolderPath + "/" + outputJob.getHash()) as outputFile:
                    self.jobFolderMap[inputJob.name] = inputFolderPath
                    self.save(outputJob, outputFile)
            except Exception as ex:
                self.workflow.local_logger.exception("Error caching Job")
                self.workflow.reportInternalException(
                    ex, "Error caching job " + outputJob.name
                )

    def getDirectory(self):
        return self.directory

    def save(self, job, file):
        file.write(job.getXml())
        file.flush()

    def setWorkflow(self, workflow):
        self.workflow = workflow

    def cacheTransactionally(self, outputJob):

        if outputJob.isTransactionSuccessMessage():
            self.cachePendingTransactions(outputJob.getCorrelationId())
            return

        if not outputJob.isCacheable():
            return

        # even though the task producing this job may have failed, this job itself is
        # complete so should be indexed in the job map regardless
        self.jobMap[outputJob.getId()] = outputJob

        if outputJob.getCorrelationId() == None:
            return

        currentPending = self.pendingTransactions[outputJob.getCorrelationId()]
        if currentPending == None:
            currentPending = []
        currentPending.append(outputJob)

        self.pendingTransactions[outputJob.getCorrelationId()] = currentPending

    def cachePendingTransactions(self, correlationId):
        inputJob = self.jobMap[correlationId]

        if inputJob != None:
            streamFolder = self.directoryFullpath + "/" + inputJob.getDestination()
            try:
                pending = self.pendingTransactions[correlationId]
                if not pending == None:
                    inputFolder = streamFolder + "/" + inputJob.getHash()
                    os.makedirs(inputFolder)
                    for outputJob in pending:
                        with open(
                            inputFolder + "/" + outputJob.getHash()
                        ) as outputFile:
                            self.jobFolderMap[inputJob.getHash()] = inputFolder
                            self.save(outputJob, outputFile)
            except Exception as e:
                msg = "Error caching pending transaction for CorrelationID: {} ".format(
                    correlationId
                )
                self.workflow.local_logger.exception(msg)
                self.workflow.reportInternalException(e, msg)


"""
Created on 27 Feb 2019

@author: stevet
"""


class FailedJob(object):
    def __init__(self, job, exception, worker, task):
        self.job = job
        self.exception = exception
        self.worker = worker
        self.task = task

    def getJob(self):
        return self.job

    def setJob(self, job):
        self.job = job

    def getException(self):
        return self.exception

    def setException(self, exception):
        self.exception = exception

    def getWorker(self):
        return self.worker

    def setWorker(self, worker):
        self.worker = worker

    def getTask(self):
        return self.task

    def setTask(self, task):
        self.task = task

    def __str__(self):
        return self.job + " | " + self.exception + " " + self.worker + " " + self.task


class InternalException(Exception):
    def __init__(self, exception=None, message=None, worker=None):
        self.exception = exception
        self.worker = worker
        self.message = message

    def getException(self):
        return self.exception

    def setException(self, exception):
        self.exception = exception

    def getWorker(self):
        return self.worker

    def setWorker(self, worker):
        self.worker = worker


class CacheManagerTask(Task):
    def __init__(self, workflow):
        self.workflow = workflow

    def getWorkflow(self):
        return self.workflow

    def getId(self):
        return "CacheManager"


class Job(object):
    def __init__(self):
        self.id = str(uuid.uuid4())
        self.correlationId = ""
        self.destination = ""
        self.cached = False
        self.failures = 0
        self.cacheable = True
        self.timeout = 0
        # sets whether self job requires a transactional level of caching (usually due
        # to being created multiple times per single task)
        self.transactional = True
        # denotes that self job is a simple message denoting success of a transaction
        # (with self correlationId)
        self.isTransactionSuccessMessage = False
        self.totalOutputs = 0

    def __str__(self):
        return str(self.__class__) + ": " + str(self.__dict__)

    def isTransactional(self):
        return self.transactional

    def setTransactional(self, transactional):
        self.transactional = transactional

    def setId(self, id):
        self.id = id

    def getId(self):
        return self.id

    def setCorrelationId(self, correlationId):
        self.correlationId = correlationId

    def getCorrelationId(self):
        return self.correlationId

    def setDestination(self, destination):
        self.destination = destination

    def getDestination(self):
        return self.destination

    def isCached(self):
        return self.cached

    def setCached(self, cached):
        self.cached = cached

    def isCacheable(self):
        return self.cacheable

    def setCacheable(self, cacheable):
        self.cacheable = cacheable
        
    def getTimeout(self):
        return self.timeout
        
    def setTimeout(self, timeout: int):
        self.timeout = timeout

    def getFailures(self):
        return self.failures

    def setFailures(self, failures):
        self.failures = failures

    def getPickleBytes(self):
        id = self.id
        failures = self.failures
        correlationId = self.correlationId
        cached = self.cached
        cacheable = self.cacheable

        self.id = None
        self.correlationId = None
        self.failures = 0
        self.cached = False
        self.cacheable = True

        pickleBytes = pickle.dumps(self)

        self.jobId = id
        self.correlationId = correlationId
        self.cached = cached
        self.failures = failures
        self.cacheable = cacheable

        return pickleBytes

    def getHash(self):
        # FIXME if two outputs have the same signature (aka if a task outputs two
        # identical elements) then duplicates are lost!
        h = hashlib.md5()
        h.update(self.getPickleBytes())
        return str(h.digest())

    def getIsTransactionSuccessMessage(self):
        return self.isTransactionSuccessMessage

    def setIsTransactionSuccessMessage(self, isTransactionSuccessMessage):
        self.isTransactionSuccessMessage = isTransactionSuccessMessage


class JobStream(Job):
    def __init__(self, workflow):

        self.workflow = workflow
        self.destination = {}  # taskId : QueueInfo
        self.preQueue = {}  # taskId : QueueInfo
        self.postQueue = {}  # taskId : QueueInfo
        self.rxConnections = {}
        self.txConnection = stomp.Connection(self.workflow.getBroker())
        self.txConnection.connect(wait=True)  # add credentials?
        self.consumers = []
        self.cacheManagerTask = CacheManagerTask(workflow)

    # TODO should probably make this thread safe
    def sendMessage(self, msg, dest):
        self.txConnection.send(body=msg, destination=dest)

    def getRxConnection(self, dest):
        if dest in self.rxConnections:
            return self.rxConnections[dest]
        connection = stomp.Connection(self.workflow.getBroker())
        connection.connect(wait=True)  # add credentials?
        self.rxConnections[dest] = connection
        return connection

    def subscribe(self, queueInfo, msgCallbackFunc):
        stompDestName = queueInfo.getStompDestinationName()
        stompHeaders = {}
        ackMode = "auto"
        if queueInfo.getPrefetchSize() > 0:
            stompHeaders["activemq.prefetchSize"] = queueInfo.getPrefetchSize()
            ackMode = "client"

        consumer = BuiltinStreamConsumer(msgCallbackFunc)
        connection = self.getRxConnection(stompDestName)
        listener = MessageListener(
            connection,
            consumer,
            self.workflow,
            stompDestName,
            False,
            ackMode == "client",
        )
        connection.set_listener(listener.getListenerId(), listener)
        connection.subscribe(
            stompDestName,
            consumer.getSubscriptionId(),
            ack=ackMode,
            headers=stompHeaders,
        )
        self.consumers.append(consumer)

    def send(self, job, taskId):
        try:
            dest = None
            # if the sender is one of the targets of this stream, it has re-sent a message
            # so it should only be put in the relevant physical queue
            job.setDestination(type(self).__name__)
            msgBody = self.workflow.serializer.to_string(job)
            dest = self.preQueue.get(taskId, None)
            if dest != None:
                # producer.setDeliveryMode(DeliveryMode.NON_PERSISTENT); - stomp is NON_PERSISTENT by default
                stompDest = dest.getStompDestinationName()
                self.sendMessage(msgBody, stompDest)
            else:
                # otherwise the sender must be the source of this stream so intends to
                # propagate its messages to all the physical queues
                for taskId in self.preQueue.keys():
                    stompDest = self.preQueue[taskId].getStompDestinationName()
                    self.sendMessage(msgBody, stompDest)
        except Exception as ex:
            self.workflow.local_logger.exception("")
            self.workflow.reportInternalException(ex, "")

    def getDestinationNames(self):
        return map(lambda x: x.getStompDestinationName(), self.dest.keys())

    def stop(self):
        self.txConnection.stop()
        for rxConKey in self.rxConnections:
            self.rxConnections[rxConKey].stop()

    def isBroadcast(self):
        return self.destination.values().next().isTopic()

    def getAllQueues(self):
        ret = map(lambda x: x.queueName, self.preQueue.values())
        ret.extend(map(lambda x: x.queueName, self.postQueue.values()))
        ret.extend(map(lambda x: x.queueName, self.destination.values()))
        return ret


class Workflow(ABC):
    def __init__(
        self,
        name="",
        cache=None,
        brokerHost="localhost",
        stompPort=61613,
        instanceId=None,
        mode=Mode.WORKER,
        cacheEnabled=True,
        deleteCache=None,
        excluded_tasks=[],
    ):

        self.name = name
        self.cache = cache
        self.brokerHost = brokerHost
        self.stompPort = stompPort

        self.instanceId = instanceId
        if instanceId is None:
            self.instanceId = str(uuid.uuid4())

        self.mode = mode

        # excluded tasks from workers
        self.excluded_tasks = excluded_tasks

        self.cacheEnabled = cacheEnabled
        self.deleteCache = deleteCache

        # TODO: REMOVE THIS, KEPT IN UNTIL CODE REFACTOR CAN BE DONE NOT NEEDED UNLESS PYTHON MASTER REQUIRED
        self.createBroker = True
        self.activeJobs = []
        self.activeStreams = []
        self.terminated = False

        self.serializer = Serializer()
        self.serializer.register(ControlSignal)
        self.serializer.register(Job)
        self.serializer.register(StreamMetadata)
        self.serializer.register(TaskStatus)

        self.inputDirectory = ""
        self.outputDirectory = ""
        self.tempDirectory = None

        self.taskStatusTopic = BuiltinStream(self, "TaskStatusPublisher")
        self.streamMetadataTopic = BuiltinStream(self, "StreamMetadataBroadcaster")
        self.taskMetadataTopic = BuiltinStream(self, "TaskMetadataBroadcaster")
        self.controlTopic = BuiltinStream(self, "ControlTopic")
        self.logTopic = BuiltinStream(self, "LogTopic")
        self.failedJobsTopic = BuiltinStream(self, "FailedJobs")
        self.internalExceptionsQueue = BuiltinStream(self, "InternalExceptions", False)

        self._allStreams = []
        self._allStreams.append(self.taskStatusTopic)
        self._allStreams.append(self.streamMetadataTopic)
        self._allStreams.append(self.taskMetadataTopic)
        self._allStreams.append(self.controlTopic)
        self._allStreams.append(self.logTopic)
        self._allStreams.append(self.failedJobsTopic)
        self._allStreams.append(self.internalExceptionsQueue)

        self.failedJobs = None
        self.internalExceptions = None

        # for master to keep track of active and terminated workers
        self.activeWorkerIds = []
        self.terminatedWorkerIds = []

        self.delay = 0
        self.terminationTimer = None
        self.streamMetadataTimer = None

        """
         * Sets whether tasks are able to obtain more jobs while they are in the middle
         * of processing one already
        """
        self.enablePrefetch = False
        # terminate workflow on master after this time (ms) regardless of confirmation
        # from workers
        self.terminationTimeout = 10000

        # Init local_logger
        self.local_logger = logging.getLogger(self.name)
        self.local_logger.setLevel(logging.DEBUG)
        __fmt = logging.Formatter(
            "{}[{}] | {}".format("%(asctime)s", "%(levelname)5s", "%(message)s")
        )
        __handler = logging.StreamHandler(sys.stdout)
        __handler.setLevel(logging.DEBUG)
        __handler.setFormatter(__fmt)
        self.local_logger.addHandler(__handler)
        self.local_logger.debug("local_logger Initialised to sys.stdout")

        self.logger = CrossflowLogger(self)

    def connect(self):
        if self.tempDirectory == None:
            self.tempDirectory = tempfile.NamedTemporaryFile(prefix="crossflow")

        self.taskStatusTopic.init()
        self.streamMetadataTopic.init()
        self.taskMetadataTopic.init()
        self.controlTopic.init()
        self.logTopic.init()
        self.failedJobsTopic.init()
        self.internalExceptionsQueue.init()

        self.activeStreams.append(self.taskStatusTopic)
        self.activeStreams.append(self.failedJobsTopic)
        self.activeStreams.append(self.internalExceptionsQueue)

        # XXX do not add this topic/queue or any other non-essential ones to
        # activestreams as the workflow should be able to terminate regardless of their
        # state
        # activeStreams.add(controlTopic);
        # activeStreams.add(streamMetadataTopic);
        self.controlTopic.addConsumer(BuiltinStreamConsumer(self.consumeControlSignal))
        # XXX if the worker sends this before the master is listening to this topic
        # / this information is lost which affects termination
        self.controlTopic.send(
            ControlSignal(ControlSignals.WORKER_ADDED, self.getName())
        )

    @property
    def excluded_tasks(self):
        return self.excluded_tasks

    @excluded_tasks.setter
    @abstractmethod
    def excluded_tasks(self, tasks=[]):
        raise NotImplementedError

    def isCreateBroker(self):
        return self.createBroker

    def setCreateBroker(self, createBroker):
        self.createBroker = createBroker

    """
     * used to manually add local workers to master as they may be enabled too
     * quickly to be registered using the control topic when on the same machine
    """

    def addActiveWorkerId(self, workerId):
        self.activeWorkerIds.add(workerId)

    def setTerminationTimeout(self, timeout):
        self.terminationTimeout = timeout

    def getTerminationTimeout(self):
        return self.terminationTimeout

    def consumeControlSignal(self, signal):
        if self.is_master():
            sig = signal.signal
            if sig == ControlSignals.ACKNOWLEDGEMENT:
                self.terminatedWorkerIds.append(signal.senderId)
            elif sig == ControlSignals.WORKER_ADDED:
                self.activeWorkerIds.append(signal.senderId)
            elif sig == ControlSignals.WORKER_REMOVED:
                self.activeWorkerIds.remove(signal.senderId)
        else:
            if signal.signal == ControlSignals.TERMINATION:
                try:
                    self.terminate()
                except Exception:
                    self.local_logger.exception("Failed to handle TERMINATION signal")

    def consumeTaskStatus(self, task):
        status = task.status

        if status == TaskStatuses.INPROGRESS:
            self.activeJobs.append(task.caller)
            self.cancelTermination()
        elif status == TaskStatuses.WAITING:
            self.activeJobs.remove(task.caller)

    def consumeFailedJob(self, failedJob):
        self.local_logger.info(failedJob.getException())
        self.failedJobs.append(failedJob)

    def consumeInternalException(self, internalException):
        self.local_logger.info(internalException.getException())
        self.internalExceptions.append(internalException)

    def cancelTermination(self):
        self.aboutToTerminate = False

    def getName(self):
        return self.name

    def setName(self, name):
        self.name = name

    def getInstanceId(self):
        return self.instanceId

    def setInstanceId(self, instanceId):
        self.instanceId = instanceId

    def getCache(self):
        return self.cache

    def setCache(self, cache):
        self.cache = cache
        cache.setWorkflow(self)

    def is_master(self):
        return self.mode in [Mode.MASTER, Mode.MASTER_BARE]

    def is_worker(self):
        return self.mode in [Mode.WORKER, Mode.MASTER]

    def getMode(self):
        return self.mode

    def getStompPort(self):
        return self.stompPort

    def setStompPort(self, stompPort):
        self.stompPort = stompPort

    def getBroker(self):
        return [(self.brokerHost, self.stompPort)]

    def stopBroker(self):
        self.brokerService.deleteAllMessages()
        self.brokerService.stopGracefully("", "", 1000, 1000)
        self.local_logger.info("terminated broker (" + self.getName() + ")")

    """
     * delays the execution of sources for 'delay' milliseconds. Needs to set the
     * delay field in the superclass.
     * 
     * @param delay
     * @throws Exception
     """

    def run(self, delay=0):
        pass

    def areStreamsEmpty(self):
        """
        TODO - possibly use jolokia?

        {noformat} 
        curl -u admin:admin http://localhost:8161/api/jolokia/read/org.apache.activemq:type=Broker,brokerName=localhost,destinationType=Queue,destinationName=Test1/QueueSize
        {noformat} 
        """
        return True

    def terminate(self):
        term_thread = threading.Thread(target=self.__terminate)
        term_thread.start()

    def __terminate(self):
        if self.terminated:
            return

        if self.terminationTimer != None:
            self.terminationTimer.cancel()

        self.local_logger.info("Terminating workflow {}...".format(self.getName()))
        self.controlTopic.send(
            ControlSignal(ControlSignals.ACKNOWLEDGEMENT, self.getName())
        )

        for stream in self._allStreams:
            self.local_logger.info("Terminating stream {}".format(stream.name))
            try:
                stream.stop()
            except Exception:
                self.local_logger.exception(
                    "Failed to stop stream ({})during termination".format(stream.name)
                )

        self.terminated = True
        self.local_logger.info(
            "Workflow {} successfully terminated".format(self.getName())
        )

    def hasTerminated(self):
        return self.terminated

    def getTaskStatusTopic(self):
        return self.taskStatusTopic

    def getStreamMetadataTopic(self):
        return self.streamMetadataTopic

    def getControlTopic(self):
        return self.controlTopic

    def getFailedJobsTopic(self):
        return self.failedJobsTopic

    def getFailedJobs(self):
        return self.failedJobs

    def getInternalExceptions(self):
        return self.internalExceptions

    def reportInternalException(self, ex, message):
        self.local_logger.exception("")
        try:
            ser_obj = self.serializer.serialize(InternalException(ex, message, None))
            self.internalExceptionsQueue.sendSerialized(ser_obj)
        except Exception as ex:
            self.local_logger.exception(
                "Could not propagate exception, serialisation error encountered"
            )

    def setTaskInProgess(self, caller):
        self.setTaskInProgessWithReason(caller, "reason")

    def setTaskInProgessWithReason(self, caller, reason):
        self.taskStatusTopic.send(
            TaskStatus(TaskStatuses.INPROGRESS, caller.getId(), reason)
        )

    def setTaskWaiting(self, caller):
        self.taskStatusTopic.send(TaskStatus(TaskStatuses.WAITING, caller.getId(), ""))

    def setTaskBlocked(self, caller, reason):
        self.taskStatusTopic.send(
            TaskStatus(TaskStatuses.BLOCKED, caller.getId(), reason)
        )

    def setTaskUnblocked(self, caller):
        self.taskStatusTopic.send(
            TaskStatus(TaskStatuses.INPROGRESS, caller.getId(), "")
        )

    def getInputDirectory(self):
        return self.inputDirectory

    def setInputDirectory(self, inputDirectory):
        self.inputDirectory = inputDirectory

    def getOutputDirectory(self):
        return self.outputDirectory

    def setOutputDirectory(self, outputDirectory):
        self.outputDirectory = outputDirectory

    def getTempDirectory(self):
        return self.tempDirectory

    def setTempDirectory(self, tempDirectory):
        self.tempDirectory = tempDirectory

    def getSerializer(self):
        return self.serializer

    def setStreamMetadataPeriod(self, p):
        self.streamMetadataPeriod = p

    def getStreamMetadataPeriod(self):
        return self.streamMetadataPeriod<|MERGE_RESOLUTION|>--- conflicted
+++ resolved
@@ -565,11 +565,7 @@
         self.timeout = timeout
         
     def getTimeout(self):
-<<<<<<< HEAD
-        return timeout
-=======
         return self.timeout
->>>>>>> 1fd077e8
 
     """
      * Call this within consumeXYZ() to denote task blocked due to some reason
