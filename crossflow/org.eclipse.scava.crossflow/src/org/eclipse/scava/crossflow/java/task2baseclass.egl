[%import "../util.eol";

var hasParameters = not t.parameters.isEmpty();
var hasOutputs = not t.output.isEmpty();
%]
/** This class was automatically generated and should not be modified */
package [%=package%];

import java.util.concurrent.TimeUnit;

import javax.annotation.Generated;

import org.eclipse.scava.crossflow.runtime.FailedJob;
import org.eclipse.scava.crossflow.runtime.Task;

import com.google.common.util.concurrent.Futures;
import com.google.common.util.concurrent.ListenableFuture;

@Generated(value = "org.eclipse.scava.crossflow.java.[%=genRule%]"[% if (genDate.isDefined()) { %], date = "[%=genDate%]"[%}%])
public abstract class [%=t.name%]Base extends Task [%if(t.input.notEmpty()){%] implements [%=t.input.collect(s|s.name + "Consumer").concat(",")%][%}%]{

	/**
	 * Enum Identifier of this Task
	 */
	public static final [%=w.name%]Tasks TASK = [%=w.name%]Tasks.[%=t.name.toSnakeCaseUpper()%]; 
	
	protected [%=w.name%] workflow;
	protected long timeout = 0;
	
	[%// Task parameters
	// TODO: Handle many attirbute of fields
	if (hasParameters) {%]
	// Parameters
		[%for (p in t.parameters) {%]
	protected [%=p.type%] [%=p.name%];
		[%}%]

	[%}
	
	// Output streams
	if (hasOutputs) {%]
	// Output Streams
		[%for (o in t.output) {%]
	protected [%=o.name%] [%=o.name.ftlc()%];
		[%}
		
		if (not t.isSingleOut()) { %]
		
	// Output Sent Flags
			[%for (o in t.output) {%]
	boolean hasSentTo[%=o.name%] = false;
			[%}
		}
	}
	
	// Configuration streams if applicable
	var configStreams = t.input.select(s|s.isConfigurationChannel());
	if (not configStreams.isEmpty()) {%]
	// Configuration Received Flags
		[%for (i in t.input.select(s|s.isConfigurationChannel())) {%]
	boolean hasProcessed[%=i.name%] = false;
		[%}%]

	[%}
	
	// General methods
	%]
	public void setWorkflow([%=w.name%] workflow) {
		this.workflow = workflow;
	}

	public [%=w.name%] getWorkflow() {
		return workflow;
	}

	public String getId(){
		return TASK.getTaskName() + ":" + workflow.getName();
	}
	
<<<<<<< HEAD
=======
	@Override
>>>>>>> 1fd077e8
	public String getName() {
		return TASK.getTaskName();
	}

	public [%=w.name%]Tasks getTaskEnum() {
		return TASK;
	}
	
	public long getTimeout() {
		return timeout;
	}
	
	public void setTimeout(long timeout) {
		this.timeout = timeout;
	}

	[% // Parameter getters and setters
	if (hasParameters) {%]
		[%for (p in t.parameters) {%]
	public [%=p.type%] get[%=p.name.ftuc()%]() {
		return [%=p.name%];
	}

	public void set[%=p.name.ftuc()%]([%=p.type%] [%=p.name%]) {
		this.[%=p.name%] = [%=p.name%];
	}

		[%}
	}
	
	// Output stream methods
	if (hasOutputs) {%]
		[%for (o in t.output) { %]
	protected void set[%=o.name%]([%=o.name%] [%=o.name.ftlc()%]) {
		this.[%=o.name.ftlc()%] = [%=o.name.ftlc()%];
	}

	protected [%=o.name%] get[%=o.name%]() {
		return [%=o.name.ftlc()%];
	}

	public void sendTo[%=o.name%]([%=o.type.name%] [%=o.type.name.ftlc()%]) {
		[%=o.type.name.ftlc()%].setCacheable(this.cacheable);
			[%if(t.isTypeOf(Source)){%]
		[%=o.type.name.ftlc()%].setTransactional(false);
			[%}%]
			[%if(t.multipleOutputs or not (t.output.size==1)) {%]
		hasSentTo[%=o.name%] = true;
			[%}%]
		get[%=o.name%]().send([%=o.type.name.ftlc()%], TASK.getTaskName());
	}

		[%}
	}
	
	// If task is a source, needs a produce method
	if (t.isKindOf(Source)){%]
	public abstract void produce() throws Exception;
<<<<<<< HEAD
	
	[%}
	
=======
	
	[%}
	
>>>>>>> 1fd077e8
	// Helper for calculate totalOutputs
	if (hasOutputs and not t.isSingleOut()) {%]
	public int getTotalOutputs() {
		return [%
		for (s in t.output) {
			out.print("(hasSentTo");
			out.print(s.name);
			out.print(" ? 1 : 0)");
			if (hasMore) {
				out.print("	+ ");
			} else {
				out.println(";");
			}
		}%]
	}
	
	[%}
	
	for (s in t.input) { %]
	[%=s.createStartOfConsumeMethod()%]
		[%if (not s.isConfigurationChannel() and t.isSingleOut()) {%]
				[%=t.output.first.type.name%] result = consume[%=s.name%]([%=s.type.name.ftlc()%]);
				if(result != null){
					if(isCacheable())
						result.setCorrelationId([%=s.type.name.ftlc()%].getId());				
					result.setTransactional(false);
					sendTo[%=t.output.first.name%](result);
				}
		[%}else {%]
		
				// Perform the actual processing
				consume[%=s.name%]([%=s.type.name.ftlc()%]);
				
			[%if(not s.isConfigurationChannel()){%]
				[%=s.sendConfirmationMessage()%]
			[%}
		}%]
	[%=s.createEndOfConsumeMethod()%]
	[%}%]
}

[%
@template
operation Stream createStartOfConsumeMethod() {%]
@Override
public void consume[%=self.name%]WithNotifications([%=self.type.name%] [%=self.type.name.ftlc()%]) {
	[%if (t.hasConfiguration() and not self.isConfigurationChannel()){ %]
	// Await configuration to be processed
	while([%
	for (s in t.input) {
		if(s.isConfigurationChannel()){
			%]!hasProcessed[%=s.name%] ||[%
		}
	}
	out.chop(3);
	%]) {
		try {
			Thread.sleep(100);
		} catch (InterruptedException e) {
			workflow.reportInternalException(e);
		}
	}
		
	[%}
	
	if (not (self.isConfigurationChannel() or t.isSource() or t.isSink())) {%]
	try {
		workflow.get[%=t.name%]s().getSemaphore().acquire();
	} catch (Exception e) {
		workflow.reportInternalException(e);
	}
	
	[% if (not t.isSingleOut()) {
	// Reset output sent flags
		for (ss in t.output) { %]
	hasSentTo[%=ss.name%] = false;
		[%}
		
	}%]
	Runnable consumer = () -> {		
	[%}%]
		try {
			workflow.setTaskInProgess(this);
[%}

@template
operation Stream createEndOfConsumeMethod() {%]

		} catch (Exception ex) {
			try {
				boolean sendFailed = true;
				if (ex instanceof InterruptedException) {
					sendFailed = onConsume[%=self.name%]Timeout([%=self.type.name.ftlc()%]);
				}
				if (sendFailed) {
					[%=self.type.name.ftlc()%].setFailures([%=self.type.name.ftlc()%].getFailures()+1);
					workflow.getFailedJobsTopic().send(new FailedJob([%=self.type.name.ftlc()%], ex, workflow.getName(), getName()));
				}
			} catch (Exception e) {
				workflow.reportInternalException(e);
			}
		} finally {
			try {
				[%if (not (self.isConfigurationChannel() or t.isKindOf(Source) or t.isKindOf(Sink))){%]
				workflow.get[%=t.name%]s().getSemaphore().release();
				[%}if(self.isConfigurationChannel()){%]
				hasProcessed[%=self.name%] = true;
				[%}%]
				workflow.setTaskWaiting(this);
			} catch (Exception e) {
				workflow.reportInternalException(e);
			}
		}
	[%if (not (self.isConfigurationChannel() or t.isSource() or t.isSink())) {%]		
	};
	
	ListenableFuture<?> consumerFuture = workflow.get[%=t.name%]s().getExecutor().submit(consumer);
	long timeout = [%=self.type.name.ftlc()%].getTimeout() > 0 ? [%=self.type.name.ftlc()%].getTimeout() : this.timeout;
	if (timeout > 0) {
		Futures.withTimeout(consumerFuture, [%=self.type.name.ftlc()%].getTimeout(), TimeUnit.SECONDS, workflow.getTimeoutManager());
	}
	[%}%]
}

/**
 * Cleanup callback in the event of a timeout.
 *
 * If this method returns {@code true} then a failed job will be registered by
 * crossflow
 *
 * @param [%=self.type.name.ftlc()%] original input
 * @return {@code true} if a failed job should be registered, {@code false}
 * otherwise.
 */
public boolean onConsume[%=self.name%]Timeout([%=self.type.name%] [%=self.type.name.ftlc()%]) throws Exception {
	return true;
}
	
	[%if(self.isConfigurationChannel() or (t.multipleOutputs or t.output.size<>1)) {%]
public abstract void consume[%=self.name%]([%=self.type.name%] [%=self.type.name.ftlc()%]) throws Exception;

	[%}else {%]
public abstract [%=t.output.first.type.name%] consume[%=self.name%]([%=self.type.name%] [%=self.type.name.ftlc()%]) throws Exception;

	[%}
}

@template
operation Stream sendConfirmationMessage() {
	if(not t.isSingleOut()) {
		for (s in t.output) { %]
// Send confirmation to [%=s.name%]
[%=s.type.name%] confirmation[%=s.name%] = new [%=s.type.name%]();
confirmation[%=s.name%].setCorrelationId([%=self.type.name.ftlc()%].getId());
confirmation[%=s.name%].setIsTransactionSuccessMessage(true);
confirmation[%=s.name%].setTotalOutputs(getTotalOutputs());
if (hasSentTo[%=s.name%]) {
	sendTo[%=s.name%](confirmation[%=s.name%]);
}

		[%}	
	}	
}%]<|MERGE_RESOLUTION|>--- conflicted
+++ resolved
@@ -1,313 +1,300 @@
-[%import "../util.eol";
-
-var hasParameters = not t.parameters.isEmpty();
-var hasOutputs = not t.output.isEmpty();
-%]
-/** This class was automatically generated and should not be modified */
-package [%=package%];
-
-import java.util.concurrent.TimeUnit;
-
-import javax.annotation.Generated;
-
-import org.eclipse.scava.crossflow.runtime.FailedJob;
-import org.eclipse.scava.crossflow.runtime.Task;
-
-import com.google.common.util.concurrent.Futures;
-import com.google.common.util.concurrent.ListenableFuture;
-
-@Generated(value = "org.eclipse.scava.crossflow.java.[%=genRule%]"[% if (genDate.isDefined()) { %], date = "[%=genDate%]"[%}%])
-public abstract class [%=t.name%]Base extends Task [%if(t.input.notEmpty()){%] implements [%=t.input.collect(s|s.name + "Consumer").concat(",")%][%}%]{
-
-	/**
-	 * Enum Identifier of this Task
-	 */
-	public static final [%=w.name%]Tasks TASK = [%=w.name%]Tasks.[%=t.name.toSnakeCaseUpper()%]; 
-	
-	protected [%=w.name%] workflow;
-	protected long timeout = 0;
-	
-	[%// Task parameters
-	// TODO: Handle many attirbute of fields
-	if (hasParameters) {%]
-	// Parameters
-		[%for (p in t.parameters) {%]
-	protected [%=p.type%] [%=p.name%];
-		[%}%]
-
-	[%}
-	
-	// Output streams
-	if (hasOutputs) {%]
-	// Output Streams
-		[%for (o in t.output) {%]
-	protected [%=o.name%] [%=o.name.ftlc()%];
-		[%}
-		
-		if (not t.isSingleOut()) { %]
-		
-	// Output Sent Flags
-			[%for (o in t.output) {%]
-	boolean hasSentTo[%=o.name%] = false;
-			[%}
-		}
-	}
-	
-	// Configuration streams if applicable
-	var configStreams = t.input.select(s|s.isConfigurationChannel());
-	if (not configStreams.isEmpty()) {%]
-	// Configuration Received Flags
-		[%for (i in t.input.select(s|s.isConfigurationChannel())) {%]
-	boolean hasProcessed[%=i.name%] = false;
-		[%}%]
-
-	[%}
-	
-	// General methods
-	%]
-	public void setWorkflow([%=w.name%] workflow) {
-		this.workflow = workflow;
-	}
-
-	public [%=w.name%] getWorkflow() {
-		return workflow;
-	}
-
-	public String getId(){
-		return TASK.getTaskName() + ":" + workflow.getName();
-	}
-	
-<<<<<<< HEAD
-=======
-	@Override
->>>>>>> 1fd077e8
-	public String getName() {
-		return TASK.getTaskName();
-	}
-
-	public [%=w.name%]Tasks getTaskEnum() {
-		return TASK;
-	}
-	
-	public long getTimeout() {
-		return timeout;
-	}
-	
-	public void setTimeout(long timeout) {
-		this.timeout = timeout;
-	}
-
-	[% // Parameter getters and setters
-	if (hasParameters) {%]
-		[%for (p in t.parameters) {%]
-	public [%=p.type%] get[%=p.name.ftuc()%]() {
-		return [%=p.name%];
-	}
-
-	public void set[%=p.name.ftuc()%]([%=p.type%] [%=p.name%]) {
-		this.[%=p.name%] = [%=p.name%];
-	}
-
-		[%}
-	}
-	
-	// Output stream methods
-	if (hasOutputs) {%]
-		[%for (o in t.output) { %]
-	protected void set[%=o.name%]([%=o.name%] [%=o.name.ftlc()%]) {
-		this.[%=o.name.ftlc()%] = [%=o.name.ftlc()%];
-	}
-
-	protected [%=o.name%] get[%=o.name%]() {
-		return [%=o.name.ftlc()%];
-	}
-
-	public void sendTo[%=o.name%]([%=o.type.name%] [%=o.type.name.ftlc()%]) {
-		[%=o.type.name.ftlc()%].setCacheable(this.cacheable);
-			[%if(t.isTypeOf(Source)){%]
-		[%=o.type.name.ftlc()%].setTransactional(false);
-			[%}%]
-			[%if(t.multipleOutputs or not (t.output.size==1)) {%]
-		hasSentTo[%=o.name%] = true;
-			[%}%]
-		get[%=o.name%]().send([%=o.type.name.ftlc()%], TASK.getTaskName());
-	}
-
-		[%}
-	}
-	
-	// If task is a source, needs a produce method
-	if (t.isKindOf(Source)){%]
-	public abstract void produce() throws Exception;
-<<<<<<< HEAD
-	
-	[%}
-	
-=======
-	
-	[%}
-	
->>>>>>> 1fd077e8
-	// Helper for calculate totalOutputs
-	if (hasOutputs and not t.isSingleOut()) {%]
-	public int getTotalOutputs() {
-		return [%
-		for (s in t.output) {
-			out.print("(hasSentTo");
-			out.print(s.name);
-			out.print(" ? 1 : 0)");
-			if (hasMore) {
-				out.print("	+ ");
-			} else {
-				out.println(";");
-			}
-		}%]
-	}
-	
-	[%}
-	
-	for (s in t.input) { %]
-	[%=s.createStartOfConsumeMethod()%]
-		[%if (not s.isConfigurationChannel() and t.isSingleOut()) {%]
-				[%=t.output.first.type.name%] result = consume[%=s.name%]([%=s.type.name.ftlc()%]);
-				if(result != null){
-					if(isCacheable())
-						result.setCorrelationId([%=s.type.name.ftlc()%].getId());				
-					result.setTransactional(false);
-					sendTo[%=t.output.first.name%](result);
-				}
-		[%}else {%]
-		
-				// Perform the actual processing
-				consume[%=s.name%]([%=s.type.name.ftlc()%]);
-				
-			[%if(not s.isConfigurationChannel()){%]
-				[%=s.sendConfirmationMessage()%]
-			[%}
-		}%]
-	[%=s.createEndOfConsumeMethod()%]
-	[%}%]
-}
-
-[%
-@template
-operation Stream createStartOfConsumeMethod() {%]
-@Override
-public void consume[%=self.name%]WithNotifications([%=self.type.name%] [%=self.type.name.ftlc()%]) {
-	[%if (t.hasConfiguration() and not self.isConfigurationChannel()){ %]
-	// Await configuration to be processed
-	while([%
-	for (s in t.input) {
-		if(s.isConfigurationChannel()){
-			%]!hasProcessed[%=s.name%] ||[%
-		}
-	}
-	out.chop(3);
-	%]) {
-		try {
-			Thread.sleep(100);
-		} catch (InterruptedException e) {
-			workflow.reportInternalException(e);
-		}
-	}
-		
-	[%}
-	
-	if (not (self.isConfigurationChannel() or t.isSource() or t.isSink())) {%]
-	try {
-		workflow.get[%=t.name%]s().getSemaphore().acquire();
-	} catch (Exception e) {
-		workflow.reportInternalException(e);
-	}
-	
-	[% if (not t.isSingleOut()) {
-	// Reset output sent flags
-		for (ss in t.output) { %]
-	hasSentTo[%=ss.name%] = false;
-		[%}
-		
-	}%]
-	Runnable consumer = () -> {		
-	[%}%]
-		try {
-			workflow.setTaskInProgess(this);
-[%}
-
-@template
-operation Stream createEndOfConsumeMethod() {%]
-
-		} catch (Exception ex) {
-			try {
-				boolean sendFailed = true;
-				if (ex instanceof InterruptedException) {
-					sendFailed = onConsume[%=self.name%]Timeout([%=self.type.name.ftlc()%]);
-				}
-				if (sendFailed) {
-					[%=self.type.name.ftlc()%].setFailures([%=self.type.name.ftlc()%].getFailures()+1);
-					workflow.getFailedJobsTopic().send(new FailedJob([%=self.type.name.ftlc()%], ex, workflow.getName(), getName()));
-				}
-			} catch (Exception e) {
-				workflow.reportInternalException(e);
-			}
-		} finally {
-			try {
-				[%if (not (self.isConfigurationChannel() or t.isKindOf(Source) or t.isKindOf(Sink))){%]
-				workflow.get[%=t.name%]s().getSemaphore().release();
-				[%}if(self.isConfigurationChannel()){%]
-				hasProcessed[%=self.name%] = true;
-				[%}%]
-				workflow.setTaskWaiting(this);
-			} catch (Exception e) {
-				workflow.reportInternalException(e);
-			}
-		}
-	[%if (not (self.isConfigurationChannel() or t.isSource() or t.isSink())) {%]		
-	};
-	
-	ListenableFuture<?> consumerFuture = workflow.get[%=t.name%]s().getExecutor().submit(consumer);
-	long timeout = [%=self.type.name.ftlc()%].getTimeout() > 0 ? [%=self.type.name.ftlc()%].getTimeout() : this.timeout;
-	if (timeout > 0) {
-		Futures.withTimeout(consumerFuture, [%=self.type.name.ftlc()%].getTimeout(), TimeUnit.SECONDS, workflow.getTimeoutManager());
-	}
-	[%}%]
-}
-
-/**
- * Cleanup callback in the event of a timeout.
- *
- * If this method returns {@code true} then a failed job will be registered by
- * crossflow
- *
- * @param [%=self.type.name.ftlc()%] original input
- * @return {@code true} if a failed job should be registered, {@code false}
- * otherwise.
- */
-public boolean onConsume[%=self.name%]Timeout([%=self.type.name%] [%=self.type.name.ftlc()%]) throws Exception {
-	return true;
-}
-	
-	[%if(self.isConfigurationChannel() or (t.multipleOutputs or t.output.size<>1)) {%]
-public abstract void consume[%=self.name%]([%=self.type.name%] [%=self.type.name.ftlc()%]) throws Exception;
-
-	[%}else {%]
-public abstract [%=t.output.first.type.name%] consume[%=self.name%]([%=self.type.name%] [%=self.type.name.ftlc()%]) throws Exception;
-
-	[%}
-}
-
-@template
-operation Stream sendConfirmationMessage() {
-	if(not t.isSingleOut()) {
-		for (s in t.output) { %]
-// Send confirmation to [%=s.name%]
-[%=s.type.name%] confirmation[%=s.name%] = new [%=s.type.name%]();
-confirmation[%=s.name%].setCorrelationId([%=self.type.name.ftlc()%].getId());
-confirmation[%=s.name%].setIsTransactionSuccessMessage(true);
-confirmation[%=s.name%].setTotalOutputs(getTotalOutputs());
-if (hasSentTo[%=s.name%]) {
-	sendTo[%=s.name%](confirmation[%=s.name%]);
-}
-
-		[%}	
-	}	
+[%import "../util.eol";
+
+var hasParameters = not t.parameters.isEmpty();
+var hasOutputs = not t.output.isEmpty();
+%]
+/** This class was automatically generated and should not be modified */
+package [%=package%];
+
+import java.util.concurrent.TimeUnit;
+
+import javax.annotation.Generated;
+
+import org.eclipse.scava.crossflow.runtime.FailedJob;
+import org.eclipse.scava.crossflow.runtime.Task;
+
+import com.google.common.util.concurrent.Futures;
+import com.google.common.util.concurrent.ListenableFuture;
+
+@Generated(value = "org.eclipse.scava.crossflow.java.[%=genRule%]"[% if (genDate.isDefined()) { %], date = "[%=genDate%]"[%}%])
+public abstract class [%=t.name%]Base extends Task [%if(t.input.notEmpty()){%] implements [%=t.input.collect(s|s.name + "Consumer").concat(",")%][%}%]{
+
+	/**
+	 * Enum Identifier of this Task
+	 */
+	public static final [%=w.name%]Tasks TASK = [%=w.name%]Tasks.[%=t.name.toSnakeCaseUpper()%]; 
+	
+	protected [%=w.name%] workflow;
+	protected long timeout = 0;
+	
+	[%// Task parameters
+	// TODO: Handle many attirbute of fields
+	if (hasParameters) {%]
+	// Parameters
+		[%for (p in t.parameters) {%]
+	protected [%=p.type%] [%=p.name%];
+		[%}%]
+
+	[%}
+	
+	// Output streams
+	if (hasOutputs) {%]
+	// Output Streams
+		[%for (o in t.output) {%]
+	protected [%=o.name%] [%=o.name.ftlc()%];
+		[%}
+		
+		if (not t.isSingleOut()) { %]
+		
+	// Output Sent Flags
+			[%for (o in t.output) {%]
+	boolean hasSentTo[%=o.name%] = false;
+			[%}
+		}
+	}
+	
+	// Configuration streams if applicable
+	var configStreams = t.input.select(s|s.isConfigurationChannel());
+	if (not configStreams.isEmpty()) {%]
+	// Configuration Received Flags
+		[%for (i in t.input.select(s|s.isConfigurationChannel())) {%]
+	boolean hasProcessed[%=i.name%] = false;
+		[%}%]
+
+	[%}
+	
+	// General methods
+	%]
+	public void setWorkflow([%=w.name%] workflow) {
+		this.workflow = workflow;
+	}
+
+	public [%=w.name%] getWorkflow() {
+		return workflow;
+	}
+	
+	@Override
+	public String getName() {
+		return TASK.getTaskName();
+	}
+
+	public [%=w.name%]Tasks getTaskEnum() {
+		return TASK;
+	}
+	
+	public long getTimeout() {
+		return timeout;
+	}
+	
+	public void setTimeout(long timeout) {
+		this.timeout = timeout;
+	}
+
+	[% // Parameter getters and setters
+	if (hasParameters) {%]
+		[%for (p in t.parameters) {%]
+	public [%=p.type%] get[%=p.name.ftuc()%]() {
+		return [%=p.name%];
+	}
+
+	public void set[%=p.name.ftuc()%]([%=p.type%] [%=p.name%]) {
+		this.[%=p.name%] = [%=p.name%];
+	}
+
+		[%}
+	}
+	
+	// Output stream methods
+	if (hasOutputs) {%]
+		[%for (o in t.output) { %]
+	protected void set[%=o.name%]([%=o.name%] [%=o.name.ftlc()%]) {
+		this.[%=o.name.ftlc()%] = [%=o.name.ftlc()%];
+	}
+
+	protected [%=o.name%] get[%=o.name%]() {
+		return [%=o.name.ftlc()%];
+	}
+
+	public void sendTo[%=o.name%]([%=o.type.name%] [%=o.type.name.ftlc()%]) {
+		[%=o.type.name.ftlc()%].setCacheable(this.cacheable);
+			[%if(t.isTypeOf(Source)){%]
+		[%=o.type.name.ftlc()%].setTransactional(false);
+			[%}%]
+			[%if(t.multipleOutputs or not (t.output.size==1)) {%]
+		hasSentTo[%=o.name%] = true;
+			[%}%]
+		get[%=o.name%]().send([%=o.type.name.ftlc()%], TASK.getTaskName());
+	}
+
+		[%}
+	}
+	
+	// If task is a source, needs a produce method
+	if (t.isKindOf(Source)){%]
+	public abstract void produce() throws Exception;
+	
+	[%}
+	
+	// Helper for calculate totalOutputs
+	if (hasOutputs and not t.isSingleOut()) {%]
+	public int getTotalOutputs() {
+		return [%
+		for (s in t.output) {
+			out.print("(hasSentTo");
+			out.print(s.name);
+			out.print(" ? 1 : 0)");
+			if (hasMore) {
+				out.print("	+ ");
+			} else {
+				out.println(";");
+			}
+		}%]
+	}
+	
+	[%}
+	
+	for (s in t.input) { %]
+	[%=s.createStartOfConsumeMethod()%]
+		[%if (not s.isConfigurationChannel() and t.isSingleOut()) {%]
+				[%=t.output.first.type.name%] result = consume[%=s.name%]([%=s.type.name.ftlc()%]);
+				if(result != null){
+					if(isCacheable())
+						result.setCorrelationId([%=s.type.name.ftlc()%].getId());				
+					result.setTransactional(false);
+					sendTo[%=t.output.first.name%](result);
+				}
+		[%}else {%]
+		
+				// Perform the actual processing
+				consume[%=s.name%]([%=s.type.name.ftlc()%]);
+				
+			[%if(not s.isConfigurationChannel()){%]
+				[%=s.sendConfirmationMessage()%]
+			[%}
+		}%]
+	[%=s.createEndOfConsumeMethod()%]
+	[%}%]
+}
+
+[%
+@template
+operation Stream createStartOfConsumeMethod() {%]
+@Override
+public void consume[%=self.name%]WithNotifications([%=self.type.name%] [%=self.type.name.ftlc()%]) {
+	[%if (t.hasConfiguration() and not self.isConfigurationChannel()){ %]
+	// Await configuration to be processed
+	while([%
+	for (s in t.input) {
+		if(s.isConfigurationChannel()){
+			%]!hasProcessed[%=s.name%] ||[%
+		}
+	}
+	out.chop(3);
+	%]) {
+		try {
+			Thread.sleep(100);
+		} catch (InterruptedException e) {
+			workflow.reportInternalException(e);
+		}
+	}
+		
+	[%}
+	
+	if (not (self.isConfigurationChannel() or t.isSource() or t.isSink())) {%]
+	try {
+		workflow.get[%=t.name%]s().getSemaphore().acquire();
+	} catch (Exception e) {
+		workflow.reportInternalException(e);
+	}
+	
+	[% if (not t.isSingleOut()) {
+	// Reset output sent flags
+		for (ss in t.output) { %]
+	hasSentTo[%=ss.name%] = false;
+		[%}
+		
+	}%]
+	Runnable consumer = () -> {		
+	[%}%]
+		try {
+			workflow.setTaskInProgess(this);
+[%}
+
+@template
+operation Stream createEndOfConsumeMethod() {%]
+
+		} catch (Exception ex) {
+			try {
+				boolean sendFailed = true;
+				if (ex instanceof InterruptedException) {
+					sendFailed = onConsume[%=self.name%]Timeout([%=self.type.name.ftlc()%]);
+				}
+				if (sendFailed) {
+					[%=self.type.name.ftlc()%].setFailures([%=self.type.name.ftlc()%].getFailures()+1);
+					workflow.getFailedJobsTopic().send(new FailedJob([%=self.type.name.ftlc()%], ex, workflow.getName(), getName()));
+				}
+			} catch (Exception e) {
+				workflow.reportInternalException(e);
+			}
+		} finally {
+			try {
+				[%if (not (self.isConfigurationChannel() or t.isKindOf(Source) or t.isKindOf(Sink))){%]
+				workflow.get[%=t.name%]s().getSemaphore().release();
+				[%}if(self.isConfigurationChannel()){%]
+				hasProcessed[%=self.name%] = true;
+				[%}%]
+				workflow.setTaskWaiting(this);
+			} catch (Exception e) {
+				workflow.reportInternalException(e);
+			}
+		}
+	[%if (not (self.isConfigurationChannel() or t.isSource() or t.isSink())) {%]		
+	};
+	
+	ListenableFuture<?> consumerFuture = workflow.get[%=t.name%]s().getExecutor().submit(consumer);
+	long timeout = [%=self.type.name.ftlc()%].getTimeout() > 0 ? [%=self.type.name.ftlc()%].getTimeout() : this.timeout;
+	if (timeout > 0) {
+		Futures.withTimeout(consumerFuture, [%=self.type.name.ftlc()%].getTimeout(), TimeUnit.SECONDS, workflow.getTimeoutManager());
+	}
+	[%}%]
+}
+
+/**
+ * Cleanup callback in the event of a timeout.
+ *
+ * If this method returns {@code true} then a failed job will be registered by
+ * crossflow
+ *
+ * @param [%=self.type.name.ftlc()%] original input
+ * @return {@code true} if a failed job should be registered, {@code false}
+ * otherwise.
+ */
+public boolean onConsume[%=self.name%]Timeout([%=self.type.name%] [%=self.type.name.ftlc()%]) throws Exception {
+	return true;
+}
+	
+	[%if(self.isConfigurationChannel() or (t.multipleOutputs or t.output.size<>1)) {%]
+public abstract void consume[%=self.name%]([%=self.type.name%] [%=self.type.name.ftlc()%]) throws Exception;
+
+	[%}else {%]
+public abstract [%=t.output.first.type.name%] consume[%=self.name%]([%=self.type.name%] [%=self.type.name.ftlc()%]) throws Exception;
+
+	[%}
+}
+
+@template
+operation Stream sendConfirmationMessage() {
+	if(not t.isSingleOut()) {
+		for (s in t.output) { %]
+// Send confirmation to [%=s.name%]
+[%=s.type.name%] confirmation[%=s.name%] = new [%=s.type.name%]();
+confirmation[%=s.name%].setCorrelationId([%=self.type.name.ftlc()%].getId());
+confirmation[%=s.name%].setIsTransactionSuccessMessage(true);
+confirmation[%=s.name%].setTotalOutputs(getTotalOutputs());
+if (hasSentTo[%=s.name%]) {
+	sendTo[%=s.name%](confirmation[%=s.name%]);
+}
+
+		[%}	
+	}	
 }%]