--- conflicted
+++ resolved
@@ -22,11 +22,7 @@
 	* @generated
 	*/
 	public Parameter2ItemSemanticEditPolicy() {
-<<<<<<< HEAD
-		super(CrossflowElementTypes.Parameter_3004);
-=======
 		super(CrossflowElementTypes.Parameter_3005);
->>>>>>> b8152744
 	}
 
 	/**
