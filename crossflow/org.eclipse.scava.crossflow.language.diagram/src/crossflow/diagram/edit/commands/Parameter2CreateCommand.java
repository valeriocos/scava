/*
 * 
 */
package crossflow.diagram.edit.commands;

import org.eclipse.core.commands.ExecutionException;
import org.eclipse.core.runtime.IAdaptable;
import org.eclipse.core.runtime.IProgressMonitor;
import org.eclipse.emf.ecore.EObject;
import org.eclipse.gmf.runtime.common.core.command.CommandResult;
import org.eclipse.gmf.runtime.common.core.command.ICommand;
import org.eclipse.gmf.runtime.emf.type.core.IElementType;
import org.eclipse.gmf.runtime.emf.type.core.commands.EditElementCommand;
import org.eclipse.gmf.runtime.emf.type.core.requests.ConfigureRequest;
import org.eclipse.gmf.runtime.emf.type.core.requests.CreateElementRequest;
import org.eclipse.gmf.runtime.notation.View;

import crossflow.CrossflowFactory;
import crossflow.Parameter;
<<<<<<< HEAD
import crossflow.Serialiser;
=======
import crossflow.Serializer;
>>>>>>> b8152744

/**
 * @generated
 */
public class Parameter2CreateCommand extends EditElementCommand {

	/**
	* @generated
	*/
	public Parameter2CreateCommand(CreateElementRequest req) {
		super(req.getLabel(), null, req);
	}

	/**
	* FIXME: replace with setElementToEdit()
	* @generated
	*/
	protected EObject getElementToEdit() {
		EObject container = ((CreateElementRequest) getRequest()).getContainer();
		if (container instanceof View) {
			container = ((View) container).getElement();
		}
		return container;
	}

	/**
	* @generated
	*/
	public boolean canExecute() {
		return true;

	}

	/**
	* @generated
	*/
	protected CommandResult doExecuteWithResult(IProgressMonitor monitor, IAdaptable info) throws ExecutionException {
		Parameter newElement = CrossflowFactory.eINSTANCE.createParameter();

<<<<<<< HEAD
		Serialiser owner = (Serialiser) getElementToEdit();
=======
		Serializer owner = (Serializer) getElementToEdit();
>>>>>>> b8152744
		owner.getParameters().add(newElement);

		doConfigure(newElement, monitor, info);

		((CreateElementRequest) getRequest()).setNewElement(newElement);
		return CommandResult.newOKCommandResult(newElement);
	}

	/**
	* @generated
	*/
	protected void doConfigure(Parameter newElement, IProgressMonitor monitor, IAdaptable info)
			throws ExecutionException {
		IElementType elementType = ((CreateElementRequest) getRequest()).getElementType();
		ConfigureRequest configureRequest = new ConfigureRequest(getEditingDomain(), newElement, elementType);
		configureRequest.setClientContext(((CreateElementRequest) getRequest()).getClientContext());
		configureRequest.addParameters(getRequest().getParameters());
		ICommand configureCommand = elementType.getEditCommand(configureRequest);
		if (configureCommand != null && configureCommand.canExecute()) {
			configureCommand.execute(monitor, info);
		}
	}

}<|MERGE_RESOLUTION|>--- conflicted
+++ resolved
@@ -17,11 +17,7 @@
 
 import crossflow.CrossflowFactory;
 import crossflow.Parameter;
-<<<<<<< HEAD
-import crossflow.Serialiser;
-=======
 import crossflow.Serializer;
->>>>>>> b8152744
 
 /**
  * @generated
@@ -61,11 +57,7 @@
 	protected CommandResult doExecuteWithResult(IProgressMonitor monitor, IAdaptable info) throws ExecutionException {
 		Parameter newElement = CrossflowFactory.eINSTANCE.createParameter();
 
-<<<<<<< HEAD
-		Serialiser owner = (Serialiser) getElementToEdit();
-=======
 		Serializer owner = (Serializer) getElementToEdit();
->>>>>>> b8152744
 		owner.getParameters().add(newElement);
 
 		doConfigure(newElement, monitor, info);
