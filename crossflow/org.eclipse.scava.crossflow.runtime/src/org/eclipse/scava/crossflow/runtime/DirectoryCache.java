package org.eclipse.scava.crossflow.runtime;

import java.io.File;
import java.io.FileOutputStream;
import java.nio.file.Files;
import java.util.ArrayList;
import java.util.Collections;
import java.util.HashMap;
import java.util.LinkedList;
import java.util.List;
import java.util.UUID;

import com.thoughtworks.xstream.XStream;
import com.thoughtworks.xstream.io.xml.DomDriver;

public class DirectoryCache implements Cache {
	
	protected HashMap<String, File> jobFolderMap = new HashMap<String, File>();
	protected HashMap<String, Job> jobMap = new HashMap<String, Job>();
	
	protected File directory;
	protected Workflow workflow = null;
	
	public DirectoryCache() {
		try {
			init(Files.createTempDirectory("crossflow").toFile());
		}
		catch (Exception ex) {
			workflow.reportInternalException(ex);
		}
	}
	
	public DirectoryCache(File directory) {
		init(directory);
	}
	
	protected void init(File directory) {
		this.directory = directory;
		if (!directory.exists())
			return;
		for (File streamFolder : directory.listFiles()) {
			if (!streamFolder.isDirectory())
				continue;
			for (File jobFolder : streamFolder.listFiles()) {
				if (!jobFolder.isDirectory())
					continue;
				jobFolderMap.put(jobFolder.getName(), jobFolder);
			}
		}
	}
	
	public List<Job> getCachedOutputs(Job input) {
		if (hasCachedOutputs(input)) {
			ArrayList<Job> outputs = new ArrayList<Job>();
			File inputFolder = jobFolderMap.get(input.getHash());
			for (File outputFile : inputFolder.listFiles()) {
				Job output = (Job) workflow.getSerializer().toObject(outputFile); 
				output.setId(UUID.randomUUID().toString());
				output.setCorrelationId(input.getId());
				output.setCached(true);
				outputs.add(output);
			}
			return outputs;
		}
		else {
			return Collections.emptyList();
		}
	}
	
	public boolean hasCachedOutputs(Job input) {
		return jobFolderMap.containsKey(input.getHash());
	}
	
	public synchronized void cache(Job output) {
		
		if (!output.isCacheable())
			return;

		jobMap.put(output.getId(), output);
		Job input = jobMap.get(output.getCorrelationId());
		
		if (input != null) {
			File streamFolder = new File(directory, input.getDestination());
			try {
				File inputFolder = new File(streamFolder, input.getHash());
				inputFolder.mkdirs();
				// File inputFile = new File(inputFolder, "job.xml");
				// if (!inputFile.exists()) save(input, inputFile);
				File outputFile = new File(inputFolder, output.getHash());
				jobFolderMap.put(input.getHash(), inputFolder);
				save(output, outputFile);
			} catch (Exception e) {
				workflow.reportInternalException(e);
			}
		}
	}
	
	public File getDirectory() {
		return directory;
	}
	
	protected void save(Job job, File file) throws Exception {
		FileOutputStream fos = new FileOutputStream(file);
		fos.write(job.getXML().getBytes());
		fos.flush();
		fos.close();
	}
	
	@Override
	public void setWorkflow(Workflow workflow) {
		this.workflow = workflow;
	}
	
<<<<<<< HEAD
	HashMap<String, LinkedList<Job>> pendingTransactions = new HashMap<String, LinkedList<Job>>();

	@Override
	public synchronized void cacheTransactionally(Job output) {

		if (output.isTransactionSuccessMessage()) {
			cachePendingTransactions(output.getCorrelationId());
			return;
		}

		if (!output.isCacheable())
			return;

		// even though the task producing this job may have failed, this job itself is
		// complete so should be indexed in the job map regardless
		jobMap.put(output.getId(), output);
		//

		if (output.getCorrelationId() == null)
			return;

		LinkedList<Job> currentPending;
		if ((currentPending = pendingTransactions.get(output.getCorrelationId())) == null)
			currentPending = new LinkedList<Job>();
		currentPending.add(output);

		pendingTransactions.put(output.getCorrelationId(), currentPending);
		//

	}

	private void cachePendingTransactions(String correlationId) {

		Job input = jobMap.get(correlationId);

		if (input != null) {
			File streamFolder = new File(directory, input.getDestination());
			try {
				LinkedList<Job> pending = pendingTransactions.get(correlationId);
				if (pending != null) {
					File inputFolder = new File(streamFolder, input.getHash());
					inputFolder.mkdirs();
					for (Job output : pending) {
						File outputFile = new File(inputFolder, output.getHash());
						jobFolderMap.put(input.getHash(), inputFolder);
						save(output, outputFile);
					}
				}
			} catch (Exception e) {
				System.out.println(correlationId);
				System.out.println(pendingTransactions);
				workflow.reportInternalException(e);
			}
		}

	}

=======
>>>>>>> d05491c0
}
<|MERGE_RESOLUTION|>--- conflicted
+++ resolved
@@ -1,174 +1,168 @@
-package org.eclipse.scava.crossflow.runtime;
-
-import java.io.File;
-import java.io.FileOutputStream;
-import java.nio.file.Files;
-import java.util.ArrayList;
-import java.util.Collections;
-import java.util.HashMap;
-import java.util.LinkedList;
-import java.util.List;
-import java.util.UUID;
-
-import com.thoughtworks.xstream.XStream;
-import com.thoughtworks.xstream.io.xml.DomDriver;
-
-public class DirectoryCache implements Cache {
-	
-	protected HashMap<String, File> jobFolderMap = new HashMap<String, File>();
-	protected HashMap<String, Job> jobMap = new HashMap<String, Job>();
-	
-	protected File directory;
-	protected Workflow workflow = null;
-	
-	public DirectoryCache() {
-		try {
-			init(Files.createTempDirectory("crossflow").toFile());
-		}
-		catch (Exception ex) {
-			workflow.reportInternalException(ex);
-		}
-	}
-	
-	public DirectoryCache(File directory) {
-		init(directory);
-	}
-	
-	protected void init(File directory) {
-		this.directory = directory;
-		if (!directory.exists())
-			return;
-		for (File streamFolder : directory.listFiles()) {
-			if (!streamFolder.isDirectory())
-				continue;
-			for (File jobFolder : streamFolder.listFiles()) {
-				if (!jobFolder.isDirectory())
-					continue;
-				jobFolderMap.put(jobFolder.getName(), jobFolder);
-			}
-		}
-	}
-	
-	public List<Job> getCachedOutputs(Job input) {
-		if (hasCachedOutputs(input)) {
-			ArrayList<Job> outputs = new ArrayList<Job>();
-			File inputFolder = jobFolderMap.get(input.getHash());
-			for (File outputFile : inputFolder.listFiles()) {
-				Job output = (Job) workflow.getSerializer().toObject(outputFile); 
-				output.setId(UUID.randomUUID().toString());
-				output.setCorrelationId(input.getId());
-				output.setCached(true);
-				outputs.add(output);
-			}
-			return outputs;
-		}
-		else {
-			return Collections.emptyList();
-		}
-	}
-	
-	public boolean hasCachedOutputs(Job input) {
-		return jobFolderMap.containsKey(input.getHash());
-	}
-	
-	public synchronized void cache(Job output) {
-		
-		if (!output.isCacheable())
-			return;
-
-		jobMap.put(output.getId(), output);
-		Job input = jobMap.get(output.getCorrelationId());
-		
-		if (input != null) {
-			File streamFolder = new File(directory, input.getDestination());
-			try {
-				File inputFolder = new File(streamFolder, input.getHash());
-				inputFolder.mkdirs();
-				// File inputFile = new File(inputFolder, "job.xml");
-				// if (!inputFile.exists()) save(input, inputFile);
-				File outputFile = new File(inputFolder, output.getHash());
-				jobFolderMap.put(input.getHash(), inputFolder);
-				save(output, outputFile);
-			} catch (Exception e) {
-				workflow.reportInternalException(e);
-			}
-		}
-	}
-	
-	public File getDirectory() {
-		return directory;
-	}
-	
-	protected void save(Job job, File file) throws Exception {
-		FileOutputStream fos = new FileOutputStream(file);
-		fos.write(job.getXML().getBytes());
-		fos.flush();
-		fos.close();
-	}
-	
-	@Override
-	public void setWorkflow(Workflow workflow) {
-		this.workflow = workflow;
-	}
-	
-<<<<<<< HEAD
-	HashMap<String, LinkedList<Job>> pendingTransactions = new HashMap<String, LinkedList<Job>>();
-
-	@Override
-	public synchronized void cacheTransactionally(Job output) {
-
-		if (output.isTransactionSuccessMessage()) {
-			cachePendingTransactions(output.getCorrelationId());
-			return;
-		}
-
-		if (!output.isCacheable())
-			return;
-
-		// even though the task producing this job may have failed, this job itself is
-		// complete so should be indexed in the job map regardless
-		jobMap.put(output.getId(), output);
-		//
-
-		if (output.getCorrelationId() == null)
-			return;
-
-		LinkedList<Job> currentPending;
-		if ((currentPending = pendingTransactions.get(output.getCorrelationId())) == null)
-			currentPending = new LinkedList<Job>();
-		currentPending.add(output);
-
-		pendingTransactions.put(output.getCorrelationId(), currentPending);
-		//
-
-	}
-
-	private void cachePendingTransactions(String correlationId) {
-
-		Job input = jobMap.get(correlationId);
-
-		if (input != null) {
-			File streamFolder = new File(directory, input.getDestination());
-			try {
-				LinkedList<Job> pending = pendingTransactions.get(correlationId);
-				if (pending != null) {
-					File inputFolder = new File(streamFolder, input.getHash());
-					inputFolder.mkdirs();
-					for (Job output : pending) {
-						File outputFile = new File(inputFolder, output.getHash());
-						jobFolderMap.put(input.getHash(), inputFolder);
-						save(output, outputFile);
-					}
-				}
-			} catch (Exception e) {
-				System.out.println(correlationId);
-				System.out.println(pendingTransactions);
-				workflow.reportInternalException(e);
-			}
-		}
-
-	}
-
-=======
->>>>>>> d05491c0
-}
+package org.eclipse.scava.crossflow.runtime;
+
+import java.io.File;
+import java.io.FileOutputStream;
+import java.nio.file.Files;
+import java.util.ArrayList;
+import java.util.Collections;
+import java.util.HashMap;
+import java.util.LinkedList;
+import java.util.List;
+import java.util.UUID;
+
+public class DirectoryCache implements Cache {
+	
+	protected HashMap<String, File> jobFolderMap = new HashMap<String, File>();
+	protected HashMap<String, Job> jobMap = new HashMap<String, Job>();
+	
+	protected File directory;
+	protected Workflow workflow = null;
+	
+	public DirectoryCache() {
+		try {
+			init(Files.createTempDirectory("crossflow").toFile());
+		}
+		catch (Exception ex) {
+			workflow.reportInternalException(ex);
+		}
+	}
+	
+	public DirectoryCache(File directory) {
+		init(directory);
+	}
+	
+	protected void init(File directory) {
+		this.directory = directory;
+		if (!directory.exists())
+			return;
+		for (File streamFolder : directory.listFiles()) {
+			if (!streamFolder.isDirectory())
+				continue;
+			for (File jobFolder : streamFolder.listFiles()) {
+				if (!jobFolder.isDirectory())
+					continue;
+				jobFolderMap.put(jobFolder.getName(), jobFolder);
+			}
+		}
+	}
+	
+	public List<Job> getCachedOutputs(Job input) {
+		if (hasCachedOutputs(input)) {
+			ArrayList<Job> outputs = new ArrayList<Job>();
+			File inputFolder = jobFolderMap.get(input.getHash());
+			for (File outputFile : inputFolder.listFiles()) {
+				Job output = (Job) workflow.getSerializer().toObject(outputFile); 
+				output.setId(UUID.randomUUID().toString());
+				output.setCorrelationId(input.getId());
+				output.setCached(true);
+				outputs.add(output);
+			}
+			return outputs;
+		}
+		else {
+			return Collections.emptyList();
+		}
+	}
+	
+	public boolean hasCachedOutputs(Job input) {
+		return jobFolderMap.containsKey(input.getHash());
+	}
+	
+	public synchronized void cache(Job output) {
+		
+		if (!output.isCacheable())
+			return;
+
+		jobMap.put(output.getId(), output);
+		Job input = jobMap.get(output.getCorrelationId());
+		
+		if (input != null) {
+			File streamFolder = new File(directory, input.getDestination());
+			try {
+				File inputFolder = new File(streamFolder, input.getHash());
+				inputFolder.mkdirs();
+				// File inputFile = new File(inputFolder, "job.xml");
+				// if (!inputFile.exists()) save(input, inputFile);
+				File outputFile = new File(inputFolder, output.getHash());
+				jobFolderMap.put(input.getHash(), inputFolder);
+				save(output, outputFile);
+			} catch (Exception e) {
+				workflow.reportInternalException(e);
+			}
+		}
+	}
+	
+	public File getDirectory() {
+		return directory;
+	}
+	
+	protected void save(Job job, File file) throws Exception {
+		FileOutputStream fos = new FileOutputStream(file);
+		fos.write(job.getXML().getBytes());
+		fos.flush();
+		fos.close();
+	}
+	
+	@Override
+	public void setWorkflow(Workflow workflow) {
+		this.workflow = workflow;
+	}
+	
+	HashMap<String, LinkedList<Job>> pendingTransactions = new HashMap<String, LinkedList<Job>>();
+
+	@Override
+	public synchronized void cacheTransactionally(Job output) {
+
+		if (output.isTransactionSuccessMessage()) {
+			cachePendingTransactions(output.getCorrelationId());
+			return;
+		}
+
+		if (!output.isCacheable())
+			return;
+
+		// even though the task producing this job may have failed, this job itself is
+		// complete so should be indexed in the job map regardless
+		jobMap.put(output.getId(), output);
+		//
+
+		if (output.getCorrelationId() == null)
+			return;
+
+		LinkedList<Job> currentPending;
+		if ((currentPending = pendingTransactions.get(output.getCorrelationId())) == null)
+			currentPending = new LinkedList<Job>();
+		currentPending.add(output);
+
+		pendingTransactions.put(output.getCorrelationId(), currentPending);
+		//
+
+	}
+
+	private void cachePendingTransactions(String correlationId) {
+
+		Job input = jobMap.get(correlationId);
+
+		if (input != null) {
+			File streamFolder = new File(directory, input.getDestination());
+			try {
+				LinkedList<Job> pending = pendingTransactions.get(correlationId);
+				if (pending != null) {
+					File inputFolder = new File(streamFolder, input.getHash());
+					inputFolder.mkdirs();
+					for (Job output : pending) {
+						File outputFile = new File(inputFolder, output.getHash());
+						jobFolderMap.put(input.getHash(), inputFolder);
+						save(output, outputFile);
+					}
+				}
+			} catch (Exception e) {
+				System.out.println(correlationId);
+				System.out.println(pendingTransactions);
+				workflow.reportInternalException(e);
+			}
+		}
+
+	}
+
+}