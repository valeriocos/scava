package org.eclipse.scava.crossflow.runtime;

import java.util.List;

public interface Cache {
	
	public List<Job> getCachedOutputs(Job input);
	
	public boolean hasCachedOutputs(Job input);
	
	public void cache(Job output);
	
	public void setWorkflow(Workflow workflow);
	
<<<<<<< HEAD
	public void cacheTransactionally(Job output);
	
=======
>>>>>>> d05491c0
}<|MERGE_RESOLUTION|>--- conflicted
+++ resolved
@@ -1,20 +1,17 @@
-package org.eclipse.scava.crossflow.runtime;
-
-import java.util.List;
-
-public interface Cache {
-	
-	public List<Job> getCachedOutputs(Job input);
-	
-	public boolean hasCachedOutputs(Job input);
-	
-	public void cache(Job output);
-	
-	public void setWorkflow(Workflow workflow);
-	
-<<<<<<< HEAD
-	public void cacheTransactionally(Job output);
-	
-=======
->>>>>>> d05491c0
-}+package org.eclipse.scava.crossflow.runtime;
+
+import java.util.List;
+
+public interface Cache {
+	
+	public List<Job> getCachedOutputs(Job input);
+	
+	public boolean hasCachedOutputs(Job input);
+	
+	public void cache(Job output);
+	
+	public void setWorkflow(Workflow workflow);
+	
+	public void cacheTransactionally(Job output);
+
+}