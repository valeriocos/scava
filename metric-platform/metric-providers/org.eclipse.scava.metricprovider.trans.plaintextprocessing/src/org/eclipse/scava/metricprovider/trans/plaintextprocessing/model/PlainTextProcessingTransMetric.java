<<<<<<< HEAD
/*******************************************************************************
 * Copyright (c) 2018 Edge Hill University
 * 
 * This program and the accompanying materials are made
 * available under the terms of the Eclipse Public License 2.0
 * which is available at https://www.eclipse.org/legal/epl-2.0/
 * 
 * SPDX-License-Identifier: EPL-2.0
 ******************************************************************************/
package org.eclipse.scava.metricprovider.trans.plaintextprocessing.model;

import com.googlecode.pongo.runtime.*;
import com.mongodb.*;
// protected region custom-imports on begin
// protected region custom-imports end

public class PlainTextProcessingTransMetric extends PongoDB {
	
	public PlainTextProcessingTransMetric() {}
	
	public PlainTextProcessingTransMetric(DB db) {
		setDb(db);
	}
	
	protected BugTrackerCommentPlainTextProcessingCollection bugTrackerComments = null;
	protected NewsgroupArticlePlainTextProcessingCollection newsgroupArticles = null;
	protected ForumPostPlainTextProcessingCollection forumPosts = null;
	
	// protected region custom-fields-and-methods on begin
	// protected region custom-fields-and-methods end
	
	
	public BugTrackerCommentPlainTextProcessingCollection getBugTrackerComments() {
		return bugTrackerComments;
	}
	
	public NewsgroupArticlePlainTextProcessingCollection getNewsgroupArticles() {
		return newsgroupArticles;
	}
	
	public ForumPostPlainTextProcessingCollection getForumPosts() {
		return forumPosts;
	}
	
	
	@Override
	public void setDb(DB db) {
		super.setDb(db);
		bugTrackerComments = new BugTrackerCommentPlainTextProcessingCollection(db.getCollection("PlainTextProcessingTransMetric.bugTrackerComments"));
		pongoCollections.add(bugTrackerComments);
		newsgroupArticles = new NewsgroupArticlePlainTextProcessingCollection(db.getCollection("PlainTextProcessingTransMetric.newsgroupArticles"));
		pongoCollections.add(newsgroupArticles);
		forumPosts = new ForumPostPlainTextProcessingCollection(db.getCollection("PlainTextProcessingTransMetric.forumPosts"));
		pongoCollections.add(forumPosts);
	}
=======
package org.eclipse.scava.metricprovider.trans.plaintextprocessing.model;

import com.googlecode.pongo.runtime.*;
import com.mongodb.*;
// protected region custom-imports on begin
// protected region custom-imports end

public class PlainTextProcessingTransMetric extends PongoDB {
	
	public PlainTextProcessingTransMetric() {}
	
	public PlainTextProcessingTransMetric(DB db) {
		setDb(db);
	}
	
	protected BugTrackerCommentPlainTextProcessingCollection bugTrackerComments = null;
	protected NewsgroupArticlePlainTextProcessingCollection newsgroupArticles = null;
	
	// protected region custom-fields-and-methods on begin
	// protected region custom-fields-and-methods end
	
	
	public BugTrackerCommentPlainTextProcessingCollection getBugTrackerComments() {
		return bugTrackerComments;
	}
	
	public NewsgroupArticlePlainTextProcessingCollection getNewsgroupArticles() {
		return newsgroupArticles;
	}
	
	
	@Override
	public void setDb(DB db) {
		super.setDb(db);
		bugTrackerComments = new BugTrackerCommentPlainTextProcessingCollection(db.getCollection("PlainTextProcessingTransMetric.bugTrackerComments"));
		pongoCollections.add(bugTrackerComments);
		newsgroupArticles = new NewsgroupArticlePlainTextProcessingCollection(db.getCollection("PlainTextProcessingTransMetric.newsgroupArticles"));
		pongoCollections.add(newsgroupArticles);
	}
>>>>>>> ee3d3acb
}<|MERGE_RESOLUTION|>--- conflicted
+++ resolved
@@ -1,98 +1,49 @@
-<<<<<<< HEAD
-/*******************************************************************************
- * Copyright (c) 2018 Edge Hill University
- * 
- * This program and the accompanying materials are made
- * available under the terms of the Eclipse Public License 2.0
- * which is available at https://www.eclipse.org/legal/epl-2.0/
- * 
- * SPDX-License-Identifier: EPL-2.0
- ******************************************************************************/
-package org.eclipse.scava.metricprovider.trans.plaintextprocessing.model;
-
-import com.googlecode.pongo.runtime.*;
-import com.mongodb.*;
-// protected region custom-imports on begin
-// protected region custom-imports end
-
-public class PlainTextProcessingTransMetric extends PongoDB {
-	
-	public PlainTextProcessingTransMetric() {}
-	
-	public PlainTextProcessingTransMetric(DB db) {
-		setDb(db);
-	}
-	
-	protected BugTrackerCommentPlainTextProcessingCollection bugTrackerComments = null;
-	protected NewsgroupArticlePlainTextProcessingCollection newsgroupArticles = null;
-	protected ForumPostPlainTextProcessingCollection forumPosts = null;
-	
-	// protected region custom-fields-and-methods on begin
-	// protected region custom-fields-and-methods end
-	
-	
-	public BugTrackerCommentPlainTextProcessingCollection getBugTrackerComments() {
-		return bugTrackerComments;
-	}
-	
-	public NewsgroupArticlePlainTextProcessingCollection getNewsgroupArticles() {
-		return newsgroupArticles;
-	}
-	
-	public ForumPostPlainTextProcessingCollection getForumPosts() {
-		return forumPosts;
-	}
-	
-	
-	@Override
-	public void setDb(DB db) {
-		super.setDb(db);
-		bugTrackerComments = new BugTrackerCommentPlainTextProcessingCollection(db.getCollection("PlainTextProcessingTransMetric.bugTrackerComments"));
-		pongoCollections.add(bugTrackerComments);
-		newsgroupArticles = new NewsgroupArticlePlainTextProcessingCollection(db.getCollection("PlainTextProcessingTransMetric.newsgroupArticles"));
-		pongoCollections.add(newsgroupArticles);
-		forumPosts = new ForumPostPlainTextProcessingCollection(db.getCollection("PlainTextProcessingTransMetric.forumPosts"));
-		pongoCollections.add(forumPosts);
-	}
-=======
-package org.eclipse.scava.metricprovider.trans.plaintextprocessing.model;
-
-import com.googlecode.pongo.runtime.*;
-import com.mongodb.*;
-// protected region custom-imports on begin
-// protected region custom-imports end
-
-public class PlainTextProcessingTransMetric extends PongoDB {
-	
-	public PlainTextProcessingTransMetric() {}
-	
-	public PlainTextProcessingTransMetric(DB db) {
-		setDb(db);
-	}
-	
-	protected BugTrackerCommentPlainTextProcessingCollection bugTrackerComments = null;
-	protected NewsgroupArticlePlainTextProcessingCollection newsgroupArticles = null;
-	
-	// protected region custom-fields-and-methods on begin
-	// protected region custom-fields-and-methods end
-	
-	
-	public BugTrackerCommentPlainTextProcessingCollection getBugTrackerComments() {
-		return bugTrackerComments;
-	}
-	
-	public NewsgroupArticlePlainTextProcessingCollection getNewsgroupArticles() {
-		return newsgroupArticles;
-	}
-	
-	
-	@Override
-	public void setDb(DB db) {
-		super.setDb(db);
-		bugTrackerComments = new BugTrackerCommentPlainTextProcessingCollection(db.getCollection("PlainTextProcessingTransMetric.bugTrackerComments"));
-		pongoCollections.add(bugTrackerComments);
-		newsgroupArticles = new NewsgroupArticlePlainTextProcessingCollection(db.getCollection("PlainTextProcessingTransMetric.newsgroupArticles"));
-		pongoCollections.add(newsgroupArticles);
-	}
->>>>>>> ee3d3acb
-}+/*******************************************************************************
+ * Copyright (c) 2018 Edge Hill University
+ * 
+ * This program and the accompanying materials are made
+ * available under the terms of the Eclipse Public License 2.0
+ * which is available at https://www.eclipse.org/legal/epl-2.0/
+ * 
+ * SPDX-License-Identifier: EPL-2.0
+ ******************************************************************************/
+package org.eclipse.scava.metricprovider.trans.plaintextprocessing.model;
+
+import com.googlecode.pongo.runtime.*;
+import com.mongodb.*;
+// protected region custom-imports on begin
+// protected region custom-imports end
+
+public class PlainTextProcessingTransMetric extends PongoDB {
+	
+	public PlainTextProcessingTransMetric() {}
+	
+	public PlainTextProcessingTransMetric(DB db) {
+		setDb(db);
+	}
+	
+	protected BugTrackerCommentPlainTextProcessingCollection bugTrackerComments = null;
+	protected NewsgroupArticlePlainTextProcessingCollection newsgroupArticles = null;
+	
+	// protected region custom-fields-and-methods on begin
+	// protected region custom-fields-and-methods end
+	
+	
+	public BugTrackerCommentPlainTextProcessingCollection getBugTrackerComments() {
+		return bugTrackerComments;
+	}
+	
+	public NewsgroupArticlePlainTextProcessingCollection getNewsgroupArticles() {
+		return newsgroupArticles;
+	}
+	
+	
+	@Override
+	public void setDb(DB db) {
+		super.setDb(db);
+		bugTrackerComments = new BugTrackerCommentPlainTextProcessingCollection(db.getCollection("PlainTextProcessingTransMetric.bugTrackerComments"));
+		pongoCollections.add(bugTrackerComments);
+		newsgroupArticles = new NewsgroupArticlePlainTextProcessingCollection(db.getCollection("PlainTextProcessingTransMetric.newsgroupArticles"));
+		pongoCollections.add(newsgroupArticles);
+	}
+}