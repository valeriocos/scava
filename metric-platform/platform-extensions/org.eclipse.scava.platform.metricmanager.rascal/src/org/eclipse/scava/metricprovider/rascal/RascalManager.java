/*******************************************************************************
 * Copyright (c) 2017 Centrum Wiskunde & Informatica
 * 
 * This program and the accompanying materials are made
 * available under the terms of the Eclipse Public License 2.0
 * which is available at https://www.eclipse.org/legal/epl-2.0/
 * 
 * SPDX-License-Identifier: EPL-2.0
 ******************************************************************************/
package org.eclipse.scava.metricprovider.rascal;

import java.io.File;
import java.io.IOException;
import java.io.StringReader;
import java.net.URISyntaxException;
import java.net.URL;
import java.net.URLClassLoader;
import java.util.Arrays;
import java.util.Collections;
import java.util.HashMap;
import java.util.HashSet;
import java.util.LinkedList;
import java.util.List;
import java.util.Map;
import java.util.Set;
import java.util.jar.JarInputStream;

import org.eclipse.core.runtime.FileLocator;
import org.eclipse.core.runtime.IExtension;
import org.eclipse.core.runtime.IExtensionPoint;
import org.eclipse.core.runtime.Platform;
import org.eclipse.scava.platform.IMetricProvider;
import org.eclipse.scava.platform.logging.OssmeterLogger;

import org.osgi.framework.Bundle;
import org.osgi.framework.wiring.BundleWire;
import org.osgi.framework.wiring.BundleWiring;
import org.rascalmpl.interpreter.Evaluator;
import org.rascalmpl.interpreter.NullRascalMonitor;
import org.rascalmpl.interpreter.control_exceptions.Throw;
import org.rascalmpl.interpreter.env.GlobalEnvironment;
import org.rascalmpl.interpreter.env.ModuleEnvironment;
import org.rascalmpl.interpreter.env.Pair;
import org.rascalmpl.interpreter.load.StandardLibraryContributor;
import org.rascalmpl.interpreter.result.AbstractFunction;
import org.rascalmpl.interpreter.result.Result;
import org.rascalmpl.interpreter.staticErrors.StaticError;
import org.rascalmpl.interpreter.utils.RascalManifest;
import org.rascalmpl.uri.URIResolverRegistry;
import org.rascalmpl.uri.jar.JarURIResolver;
import org.rascalmpl.values.ValueFactoryFactory;

import io.usethesource.vallang.IConstructor;
import io.usethesource.vallang.IMap;
import io.usethesource.vallang.ISourceLocation;
import io.usethesource.vallang.IString;
import io.usethesource.vallang.IValue;
import io.usethesource.vallang.IValueFactory;
import io.usethesource.vallang.exceptions.FactParseError;
import io.usethesource.vallang.exceptions.FactTypeUseException;
import io.usethesource.vallang.io.StandardTextReader;
import io.usethesource.vallang.type.Type;
import io.usethesource.vallang.type.TypeStore;

public class RascalManager {
	private static final String EXTRACTOR_TAG_AST = "ASTExtractor";
	private static final String EXTRACTOR_TAG_M3 = "M3Extractor";
	private static final String EXTRACTOR_TAG_OSGI = "OSGiExtractor";
	private static final String EXTRACTOR_TAG_MAVEN = "MavenExtractor";
	private final static IValueFactory VF = ValueFactoryFactory.getValueFactory();
	
	private final Evaluator eval = createEvaluator();
	private final Set<Bundle> registeredBundles = new HashSet<>();


	// thread safe way of keeping a static instance
	private static class InstanceKeeper {
		public static final RascalManager sInstance = new RascalManager();
	}

	public class Extractor {
		public ModuleEnvironment module;
		public AbstractFunction function;
		public IValue language;

		public Extractor(AbstractFunction fun, ModuleEnvironment env, IValue lang) throws Exception {
			if (lang == null || (lang instanceof IString && ((IString)lang).length() == 0)) {
				throw new Exception("Invalid language");
			}

			function = fun;
			module = env;
			language = lang;

			if (!fun.hasTag("memo")) {
				// TODO enable once we can distinguish between tags and annotations
				//throw new IllegalArgumentException("Rascal M3 extractor functions should have an @memo tag.");
			}
		}

		public IValue call(ISourceLocation projectLocation, IConstructor delta, IMap workingCopyFolders, IMap scratchFolders) {
			try {
				Result<IValue> result = function.call(new NullRascalMonitor(),
						new Type[]{projectLocation.getType(), delta.getType(), workingCopyFolders.getType(), scratchFolders.getType()},
						new IValue[]{projectLocation, delta, workingCopyFolders, scratchFolders}, null);
				return result.getValue();
			}
			catch (Throw e) {
				Rasctivator.logException("Runtime error in model extractor", e);
				Rasctivator.printRascalTrace(e.getTrace());
			}
			catch (StaticError e) {
				Rasctivator.logException("Static error in model extractor", e);
			}
			catch (Throwable e) {
				Rasctivator.logException("Unexpected implementation error while extracting model", e);
			}

			return null;
		}

		@Override
		public String toString() {
			return function.getName();
		}
	}

	private final Set<Extractor> m3Extractors = new HashSet<>();
	private final Set<Extractor> astExtractors = new HashSet<>();
<<<<<<< HEAD
	private final Set<Extractor> osgiExtractors = new HashSet<>();
	private final Set<Extractor> mavenExtractors = new HashSet<>();
	
=======

>>>>>>> 790b9142
	public static final String MODULE = "org::eclipse::scava::metricprovider::Manager";
	private List<IMetricProvider> metricProviders;

	public void configureRascalMetricProviders(Set<Bundle> providers) {
		assert eval != null;

		for (Bundle provider : providers) {
			configureRascalPath(eval, provider);
		}
	}

	private Evaluator createEvaluator() {
		GlobalEnvironment heap = new GlobalEnvironment();
		ModuleEnvironment moduleRoot = new ModuleEnvironment("******scava******", heap);

		OssmeterLogger log = (OssmeterLogger) OssmeterLogger.getLogger("Rascal console");
		LoggerWriter stderr = new LoggerWriter(true, log);
		LoggerWriter stdout = new LoggerWriter(false, log);

		Evaluator eval = new Evaluator(VF, stderr, stdout, moduleRoot, heap);
		URIResolverRegistry registry = eval.getRascalResolver().getRegistry();

		eval.setMonitor(new RascalMonitor(log));
		registry.registerLogical(new BundleURIResolver(registry));
		eval.addRascalSearchPathContributor(StandardLibraryContributor.getInstance());
		Bundle currentBundle = Rasctivator.getContext().getBundle();
		List<String> roots = new RascalBundleManifest()
				.getSourceRoots(currentBundle);

		for (String root : roots) {
			try {
				eval.addRascalSearchPath(VF.sourceLocation(currentBundle.getResource(root).toURI()));
			} 
			catch (URISyntaxException e) {
				e.printStackTrace();
			}
		}
		return eval;
	}

	public Evaluator getEvaluator() {
		return eval;
	}

	private void configureRascalPath(Evaluator evaluator, Bundle bundle) {
		if (registeredBundles.contains(bundle)) {
			return;
		}

		registeredBundles.add(bundle);

		try {
			RascalBundleManifest mf = new RascalBundleManifest();

			//			List<String> dependencies = mf.getRequiredBundles(bundle);
			//			if (dependencies != null) {
			//				for (String bundleName : dependencies) {
			//					Bundle dep = Platform.getBundle(bundleName);
			//					if (dep != null) {
			//						configureRascalPath(evaluator, dep);
			//					} else {
			//						throw new BundleException("Bundle " + bundleName + " not found.");
			//					}
			//				}
			//			}

			for (String root : mf.getSourceRoots(bundle)) {
				evaluator.addRascalSearchPath(VF.sourceLocation(bundle.getResource(root).toURI()));
			}

			List<String> requiredLibs = mf.getRequiredLibraries(bundle);
			if (requiredLibs != null) {
				for (String lib : requiredLibs) {
					URIResolverRegistry registry = eval.getRascalResolver().getRegistry();
					ISourceLocation libURL = registry.logicalToPhysical(VF.sourceLocation(bundle.getResource(lib).toURI()));
					JarURIResolver resolver = new JarURIResolver(registry);

					try {
						addJarToSearchPath(libURL, resolver, evaluator);
					} 
					catch (IOException e) {
						Rasctivator.logException("ignoring lib " + lib, e);
					}
				}
			}

			evaluator.addClassLoader(new BundleClassLoader(bundle));
			configureClassPath(bundle, evaluator);
		} 
		catch (Throwable e) {
			Rasctivator.logException("failed to configure metrics bundle "
					+ bundle, e);
		}
	}

	public static void addJarToSearchPath(ISourceLocation lib, JarURIResolver resolver, Evaluator eval) throws URISyntaxException, IOException {
		URIResolverRegistry registry = eval.getRascalResolver().getRegistry();
		try (JarInputStream jarStream = new JarInputStream(registry.getInputStream(lib))) {
			List<String> roots = new RascalManifest().getSourceRoots(jarStream);

			if (roots != null) {
				for (String root : roots) {
					eval.addRascalSearchPath(VF.sourceLocation(resolver.scheme(), "", "/" + root));
				}
			}
		}
	}

	private void configureClassPath(Bundle bundle, Evaluator evaluator) {
		List<URL> classPath = new LinkedList<URL>();
		List<String> compilerClassPath = new LinkedList<String>();
		collectClassPathForBundle(bundle, classPath, compilerClassPath);
		configureClassPath(evaluator, classPath, compilerClassPath);
	}

	private void configureClassPath(Evaluator parser, List<URL> classPath,
			List<String> compilerClassPath) {
		// this registers the run-time path:
		URL[] urls = new URL[classPath.size()];
		classPath.toArray(urls);
		URLClassLoader classPathLoader = new URLClassLoader(urls,
				RascalManager.class.getClassLoader());
		parser.addClassLoader(classPathLoader);

		// this registers the compile-time path:
		String ccp = "";
		for (String elem : compilerClassPath) {
			ccp += File.pathSeparatorChar + elem;
		}

		parser.getConfiguration().setRascalJavaClassPathProperty(
				ccp.substring(1));
	}

	private void collectClassPathForBundle(Bundle bundle, List<URL> classPath,
			List<String> compilerClassPath) {
		try {
			File file = FileLocator.getBundleFile(bundle);
			URL url = file.toURI().toURL();

			if (classPath.contains(url)) {
				return; // kill infinite loop
			}

			classPath.add(0, url);
			compilerClassPath.add(0, file.getAbsolutePath());

			BundleWiring wiring = bundle.adapt(BundleWiring.class);
			for (BundleWire dep : wiring.getRequiredWires(null)) {
				collectClassPathForBundle(dep.getProviderWiring().getBundle(),
						classPath, compilerClassPath);
			}

			List<String> requiredLibs = new RascalBundleManifest().getRequiredLibraries(bundle);
			if (requiredLibs != null) {
				for (String lib : requiredLibs) {
					classPath.add(bundle.getResource(lib));
				}
			}

		} 
		catch (IOException e) {
			Rasctivator.logException("error while tracing dependencies", e);
		}
	}

	public static RascalManager getInstance() {
		return InstanceKeeper.sInstance;
	}

	public void importModule(String module) {
		eval.doImport(new NullRascalMonitor(), module);
	}

	public static String makeRelative(String base, String extension) {
		StringBuilder result = new StringBuilder();
		List<String> baseSegments = Arrays.asList(base.split("/"));
		String[] extensionSegments = extension.split("/");
		for (String ext : extensionSegments) {
			if (!baseSegments.contains(ext)) {
				result.append(extension.substring(extension.indexOf(ext)));
				break;
			}
		}
		return result.toString();
	}

	private void addMetricProviders(Bundle bundle, List<IMetricProvider> providers, Set<IValue> extractedLanguages) {
		RascalBundleManifest mf = new RascalBundleManifest();
		String moduleName = mf.getMainModule(bundle);

		if (!eval.getHeap().existsModule(moduleName)) {
			importModule(moduleName);
		}

		ModuleEnvironment module = eval.getHeap().getModule(moduleName);

		for (Pair<String, List<AbstractFunction>> func : module.getFunctions()) {
			final String funcName = func.getFirst();

			for (final AbstractFunction f : func.getSecond()) {
				// TODO: add some type checking on the arguments
				if (f.hasTag("metric")) {
					try {
						String metricName = getTag(f, "metric");
						String friendlyName = getTag(f, "friendlyName");
						String description = getTag(f, "doc");
						IValue language = f.getTag("appliesTo");
						Map<String,String> uses = getUses(f);

						if (!extractedLanguages.contains(language)) {
							eval.getStdOut().println("Warning: metric " + f + " not loaded, no extractors available for language " + language);
							continue;
						}

						if (f.getReturnType().toString().equals("Factoid")) {
							providers.add(new RascalFactoidProvider(bundle.getSymbolicName(), metricName, funcName, friendlyName, description, f, uses));
						}
						else { 
							RascalMetricProvider m = new RascalMetricProvider(bundle.getSymbolicName(), metricName, funcName, friendlyName, description, f, uses); 

							providers.add(m);

							if (f.hasTag("historic")) {
								providers.add(new RascalMetricHistoryWrapper(m));
							}
						}
					}
					catch (Exception e) {
						Rasctivator.logException("Error loading metric " + f, e);
					}
				}
			}
		}
	}

	private String getTag(final AbstractFunction f, String name) {
		IValue val = f.getTag(name);
		if (val instanceof IString) {
			return ((IString) val).getValue();
		} else {
			return val.toString();
		}
	}

	private Map<String,String> getUses(AbstractFunction f) {
		IValue tag = null;
		try {			
			if (f.hasTag("uses")) {
				tag = f.getTag("uses");
				IMap m = null;
				if (tag instanceof IMap) {
					m = (IMap) tag;
				} else if (tag instanceof IString) {
					m = (IMap) new StandardTextReader().read(VF, new StringReader(((IString) tag).getValue()));
				}

				if (m != null) {
					Map<String,String> map = new HashMap<>();

					for (IValue key : m) {
						map.put(((IString) key).getValue(), ((IString) m.get(key)).getValue());
					}

					return map;
				}
			}
		} catch (FactTypeUseException | IOException | FactParseError e) {
			Rasctivator.logException("could not parse uses tag" + (tag != null ? tag.toString() : ""), e);
		}

		return Collections.emptyMap();
	}

	public Set<Extractor> getM3Extractors() {
		return m3Extractors;
	}

	public Set<Extractor> getASTExtractors() {
		return astExtractors;
	}
<<<<<<< HEAD
	
	public Set<Extractor> getOSGiExtractors() {
		return osgiExtractors;
	}
	
	public Set<Extractor> getMavenExtractors() {
		return mavenExtractors;
	}
	
=======

>>>>>>> 790b9142
	public TypeStore getExtractedTypes() {
		TypeStore store = new TypeStore();

		for (Extractor e : m3Extractors) {
			store.extendStore(e.function.getEnv().getStore());
		}
		for (Extractor e : astExtractors) {
			store.extendStore(e.function.getEnv().getStore());
		}
<<<<<<< HEAD
		for (Extractor e : osgiExtractors) {
			store.extendStore(e.function.getEnv().getStore());
		}
		for (Extractor e : mavenExtractors) {
			store.extendStore(e.function.getEnv().getStore());
		}
		
=======

>>>>>>> 790b9142
		return store; 
	}

	public synchronized List<IMetricProvider> getMetricProviders() {
		if (metricProviders != null) {
			return metricProviders;
		}

		metricProviders = new LinkedList<>();

		Set<Bundle> extractorBundles = new HashSet<>();
		IExtensionPoint extensionPoint = Platform.getExtensionRegistry().getExtensionPoint("scava.rascal.extractor");
		if (extensionPoint != null) {
			for (IExtension element : extensionPoint.getExtensions()) {
				String name = element.getContributor().getName();
				Bundle bundle = Platform.getBundle(name);
				configureRascalPath(eval, bundle);
				extractorBundles.add(bundle);
			}
		}

		for (Bundle bundle : extractorBundles) {
			addExtractors(bundle);
		}

		Set<IValue> extractedLanguages = new HashSet<>();
		for (Extractor e : m3Extractors) {
			extractedLanguages.add(e.language);
		}
		for (Extractor e : astExtractors) {
			extractedLanguages.add(e.language);
		}
		for (Extractor e : osgiExtractors) {
			extractedLanguages.add(e.language);
		}
		for (Extractor e : mavenExtractors) {
			extractedLanguages.add(e.language);
		}

		Set<Bundle> metricBundles = new HashSet<>();
		extensionPoint = Platform.getExtensionRegistry().getExtensionPoint("scava.rascal.metricprovider");

		if (extensionPoint != null) {
			for (IExtension element : extensionPoint.getExtensions()) {
				String name = element.getContributor().getName();
				Bundle bundle = Platform.getBundle(name);
				configureRascalPath(eval, bundle);
				metricBundles.add(bundle);
			}
		}

		for (Bundle bundle : metricBundles) {
			addMetricProviders(bundle, metricProviders, extractedLanguages);
		}

		return metricProviders;
	}

	public void initialize(IValue... parameters) {
		eval.call("initialize", MODULE, null, parameters);
	}

	public void addExtractors(Bundle bundle) {
		configureRascalPath(eval, bundle);
		RascalBundleManifest mf = new RascalBundleManifest();
		String moduleName = mf.getMainModule(bundle);

		if (!eval.getHeap().existsModule(moduleName)) {
			importModule(moduleName);
		}

		ModuleEnvironment module = eval.getHeap().getModule(moduleName);

		for (Pair<String, List<AbstractFunction>> func : module.getFunctions()) {
			for (final AbstractFunction f : func.getSecond()) {
				try {
					if (f.hasTag(EXTRACTOR_TAG_M3)) {
						m3Extractors.add(new Extractor(f, module, f.getTag(EXTRACTOR_TAG_M3)));
					} 
					else if (f.hasTag(EXTRACTOR_TAG_AST)) {
						astExtractors.add(new Extractor(f, module, f.getTag(EXTRACTOR_TAG_AST)));								
					} 
					else if(f.hasTag(EXTRACTOR_TAG_OSGI)) {
						osgiExtractors.add(new Extractor(f, module, f.getTag(EXTRACTOR_TAG_OSGI)));
					}
					else if(f.hasTag(EXTRACTOR_TAG_MAVEN)) {
						mavenExtractors.add(new Extractor(f, module, f.getTag(EXTRACTOR_TAG_MAVEN)));
					}
				} 
				catch (Exception e) {
					eval.getStdErr().println("Error while loading extractor " + f.toString());
					e.printStackTrace(eval.getStdErr());
				}
			}
		}
	}
}<|MERGE_RESOLUTION|>--- conflicted
+++ resolved
@@ -65,8 +65,7 @@
 public class RascalManager {
 	private static final String EXTRACTOR_TAG_AST = "ASTExtractor";
 	private static final String EXTRACTOR_TAG_M3 = "M3Extractor";
-	private static final String EXTRACTOR_TAG_OSGI = "OSGiExtractor";
-	private static final String EXTRACTOR_TAG_MAVEN = "MavenExtractor";
+	
 	private final static IValueFactory VF = ValueFactoryFactory.getValueFactory();
 	
 	private final Evaluator eval = createEvaluator();
@@ -127,13 +126,7 @@
 
 	private final Set<Extractor> m3Extractors = new HashSet<>();
 	private final Set<Extractor> astExtractors = new HashSet<>();
-<<<<<<< HEAD
-	private final Set<Extractor> osgiExtractors = new HashSet<>();
-	private final Set<Extractor> mavenExtractors = new HashSet<>();
-	
-=======
-
->>>>>>> 790b9142
+
 	public static final String MODULE = "org::eclipse::scava::metricprovider::Manager";
 	private List<IMetricProvider> metricProviders;
 
@@ -415,19 +408,7 @@
 	public Set<Extractor> getASTExtractors() {
 		return astExtractors;
 	}
-<<<<<<< HEAD
-	
-	public Set<Extractor> getOSGiExtractors() {
-		return osgiExtractors;
-	}
-	
-	public Set<Extractor> getMavenExtractors() {
-		return mavenExtractors;
-	}
-	
-=======
-
->>>>>>> 790b9142
+
 	public TypeStore getExtractedTypes() {
 		TypeStore store = new TypeStore();
 
@@ -437,17 +418,7 @@
 		for (Extractor e : astExtractors) {
 			store.extendStore(e.function.getEnv().getStore());
 		}
-<<<<<<< HEAD
-		for (Extractor e : osgiExtractors) {
-			store.extendStore(e.function.getEnv().getStore());
-		}
-		for (Extractor e : mavenExtractors) {
-			store.extendStore(e.function.getEnv().getStore());
-		}
-		
-=======
-
->>>>>>> 790b9142
+
 		return store; 
 	}
 
@@ -478,12 +449,6 @@
 			extractedLanguages.add(e.language);
 		}
 		for (Extractor e : astExtractors) {
-			extractedLanguages.add(e.language);
-		}
-		for (Extractor e : osgiExtractors) {
-			extractedLanguages.add(e.language);
-		}
-		for (Extractor e : mavenExtractors) {
 			extractedLanguages.add(e.language);
 		}
 
@@ -530,12 +495,6 @@
 					else if (f.hasTag(EXTRACTOR_TAG_AST)) {
 						astExtractors.add(new Extractor(f, module, f.getTag(EXTRACTOR_TAG_AST)));								
 					} 
-					else if(f.hasTag(EXTRACTOR_TAG_OSGI)) {
-						osgiExtractors.add(new Extractor(f, module, f.getTag(EXTRACTOR_TAG_OSGI)));
-					}
-					else if(f.hasTag(EXTRACTOR_TAG_MAVEN)) {
-						mavenExtractors.add(new Extractor(f, module, f.getTag(EXTRACTOR_TAG_MAVEN)));
-					}
 				} 
 				catch (Exception e) {
 					eval.getStdErr().println("Error while loading extractor " + f.toString());
