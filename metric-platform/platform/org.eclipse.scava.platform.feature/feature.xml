<<<<<<< HEAD
<?xml version="1.0" encoding="UTF-8"?>
<feature
      id="org.eclipse.scava.platform.feature"
      label="Feature"
      version="1.0.0.qualifier">

   <description url="http://www.example.com/description">
      [Enter Feature Description here.]
   </description>

   <copyright url="http://www.example.com/copyright">
      [Enter Copyright Description here.]
   </copyright>

   <license url="http://www.example.com/license">
      [Enter License Description here.]
   </license>

   <plugin
         id="org.eclipse.scava.metricprovider.rascal"
         download-size="0"
         install-size="0"
         version="0.0.0"/>

   <plugin
         id="org.eclipse.scava.libsvm"
         download-size="0"
         install-size="0"
         version="0.0.0"/>

   <plugin
         id="org.eclipse.e4.core.services"
         download-size="0"
         install-size="0"
         version="0.0.0"/>

   <plugin
         id="org.eclipse.emf.common"
         download-size="0"
         install-size="0"
         version="0.0.0"/>

   <plugin
         id="org.eclipse.emf.ecore"
         download-size="0"
         install-size="0"
         version="0.0.0"/>

   <plugin
         id="org.eclipse.help"
         download-size="0"
         install-size="0"
         version="0.0.0"/>

   <plugin
         id="org.eclipse.scava.code.model.java"
         download-size="0"
         install-size="0"
         version="0.0.0"/>

   <plugin
         id="org.eclipse.equinox.ds"
         download-size="0"
         install-size="0"
         version="0.0.0"/>

   <plugin
         id="org.eclipse.scava.metricprovider.trans.hourlycommits"
         download-size="0"
         install-size="0"
         version="0.0.0"/>

   <plugin
         id="org.eclipse.scava.repository.model.vcs.svn"
         download-size="0"
         install-size="0"
         version="0.0.0"/>

   <plugin
         id="org.eclipse.xsd.edit"
         download-size="0"
         install-size="0"
         version="0.0.0"/>

   <plugin
         id="org.w3c.css.sac"
         download-size="0"
         install-size="0"
         version="0.0.0"/>

   <plugin
         id="org.eclipse.scava.contentclassifier.opennlptartarus.libsvm"
         download-size="0"
         install-size="0"
         version="0.0.0"/>

   <plugin
         id="org.eclipse.scava.platform.bugtrackingsystem.jira"
         download-size="0"
         install-size="0"
         version="0.0.0"/>

   <plugin
         id="org.eclipse.scava.metricprovider.trans.newsgroups.threads"
         download-size="0"
         install-size="0"
         version="0.0.0"/>

   <plugin
         id="com.google.code.gson"
         download-size="0"
         install-size="0"
         version="0.0.0"/>

   <plugin
         id="org.eclipse.scava.metricprovider.historic.newsgroups.users"
         download-size="0"
         install-size="0"
         version="0.0.0"/>

   <plugin
         id="javax.mail"
         download-size="0"
         install-size="0"
         version="0.0.0"/>

   <plugin
         id="org.eclipse.scava.factoid.cocomo"
         download-size="0"
         install-size="0"
         version="0.0.0"/>

   <plugin
         id="org.eclipse.equinox.security"
         download-size="0"
         install-size="0"
         version="0.0.0"/>

   <plugin
         id="org.eclipse.core.jobs"
         download-size="0"
         install-size="0"
         version="0.0.0"/>

   <plugin
         id="org.eclipse.core.resources"
         download-size="0"
         install-size="0"
         version="0.0.0"/>

   <plugin
         id="com.googlecode.pongo.runtime"
         download-size="0"
         install-size="0"
         version="0.0.0"/>

   <plugin
         id="org.eclipse.osgi"
         download-size="0"
         install-size="0"
         version="0.0.0"/>

   <plugin
         id="org.eclipse.scava.opennlp"
         download-size="0"
         install-size="0"
         version="0.0.0"/>

   <plugin
         id="org.eclipse.scava.platform.bugtrackingsystem"
         download-size="0"
         install-size="0"
         version="0.0.0"/>

   <plugin
         id="org.eclipse.scava.metricprovider.trans.newsgroups.dailyrequestsreplies"
         download-size="0"
         install-size="0"
         version="0.0.0"/>

   <plugin
         id="org.eclipse.core.databinding.property"
         download-size="0"
         install-size="0"
         version="0.0.0"/>

   <plugin
         id="org.eclipse.equinox.common"
         download-size="0"
         install-size="0"
         version="0.0.0"/>

   <plugin
         id="org.eclipse.scava.metricprovider.trans.newsgroups.emotions"
         download-size="0"
         install-size="0"
         version="0.0.0"/>

   <plugin
         id="org.eclipse.scava.repository.model.eclipse.importer"
         download-size="0"
         install-size="0"
         version="0.0.0"/>

   <plugin
         id="org.eclipse.core.runtime"
         download-size="0"
         install-size="0"
         version="0.0.0"/>

   <plugin
         id="org.apache.httpcomponents.httpasyncclient"
         download-size="0"
         install-size="0"
         version="0.0.0"/>

   <plugin
         id="org.eclipse.scava.platform.osgi"
         download-size="0"
         install-size="0"
         version="0.0.0"/>

   <plugin
         id="org.jsoup.jsoup"
         download-size="0"
         install-size="0"
         version="0.0.0"/>

   <plugin
         id="org.eclipse.scava.repository.model.redmine.importer"
         download-size="0"
         install-size="0"
         version="0.0.0"/>

   <plugin
         id="org.eclipse.scava.repository.model.vcs.git"
         download-size="0"
         install-size="0"
         version="0.0.0"/>

   <plugin
         id="org.eclipse.scava.platform.bugtrackingsystem.redmine"
         download-size="0"
         install-size="0"
         version="0.0.0"/>

   <plugin
         id="org.eclipse.scava.repository.model.github"
         download-size="0"
         install-size="0"
         version="0.0.0"/>

   <plugin
         id="org.eclipse.xsd"
         download-size="0"
         install-size="0"
         version="0.0.0"/>

   <plugin
         id="org.eclipse.scava.platform"
         download-size="0"
         install-size="0"
         version="0.0.0"/>

   <plugin
         id="org.eclipse.text"
         download-size="0"
         install-size="0"
         version="0.0.0"/>

   <plugin
         id="org.eclipse.scava.repository.model.bitbucket"
         download-size="0"
         install-size="0"
         version="0.0.0"/>

   <plugin
         id="org.eclipse.core.net"
         download-size="0"
         install-size="0"
         version="0.0.0"/>

   <plugin
         id="org.eclipse.e4.core.di.extensions"
         download-size="0"
         install-size="0"
         version="0.0.0"/>

   <plugin
         id="org.apache.commons.logging"
         download-size="0"
         install-size="0"
         version="0.0.0"/>

   <plugin
         id="org.eclipse.scava.metricprovider.historic.bugs.sentiment"
         download-size="0"
         install-size="0"
         version="0.0.0"/>

   <plugin
         id="javax.servlet"
         download-size="0"
         install-size="0"
         version="0.0.0"/>

   <plugin
         id="org.eclipse.scava.code.model.generic"
         download-size="0"
         install-size="0"
         version="0.0.0"/>

   <plugin
         id="org.eclipse.scava.repository.model"
         download-size="0"
         install-size="0"
         version="0.0.0"/>

   <plugin
         id="javax.inject"
         download-size="0"
         install-size="0"
         version="0.0.0"/>

   <plugin
         id="org.eclipse.equinox.event"
         download-size="0"
         install-size="0"
         version="0.0.0"/>

   <plugin
         id="org.eclipse.core.expressions"
         download-size="0"
         install-size="0"
         version="0.0.0"/>

   <plugin
         id="org.w3c.dom.smil"
         download-size="0"
         install-size="0"
         version="0.0.0"/>

   <plugin
         id="org.apache.httpcomponents.httpmime"
         download-size="0"
         install-size="0"
         version="0.0.0"/>

   <plugin
         id="org.eclipse.scava.nlp.classifiers.requestreplydetector"
         download-size="0"
         install-size="0"
         version="0.0.0"/>

   <plugin
         id="org.apache.commons.math"
         download-size="0"
         install-size="0"
         version="0.0.0"/>

   <plugin
         id="org.eclipse.scava.metricprovider.historic.commitsovertime"
         download-size="0"
         install-size="0"
         version="0.0.0"/>

   <plugin
         id="sparky"
         download-size="0"
         install-size="0"
         version="0.0.0"/>

   <plugin
         id="org.eclipse.core.filebuffers"
         download-size="0"
         install-size="0"
         version="0.0.0"/>

   <plugin
         id="com.googlecode.pongo.runtime.dependencies"
         download-size="0"
         install-size="0"
         version="0.0.0"/>

   <plugin
         id="org.eclipse.scava.jackson"
         download-size="0"
         install-size="0"
         version="0.0.0"/>

   <plugin
         id="com.googlecode.pongo.runtime.osgi"
         download-size="0"
         install-size="0"
         version="0.0.0"/>

   <plugin
         id="org.eclipse.scava.metricprovider.historic.numberofcommitters"
         download-size="0"
         install-size="0"
         version="0.0.0"/>

   <plugin
         id="org.eclipse.scava.metricprovider.historic.bugs.patches"
         download-size="0"
         install-size="0"
         version="0.0.0"/>

   <plugin
         id="javax.xml"
         download-size="0"
         install-size="0"
         version="0.0.0"/>

   <plugin
         id="org.eclipse.scava.platform.client.api"
         download-size="0"
         install-size="0"
         version="0.0.0"/>

   <plugin
         id="org.eclipse.equinox.preferences"
         download-size="0"
         install-size="0"
         version="0.0.0"/>

   <plugin
         id="org.eclipse.scava.metricprovider.historic.bugs.comments"
         download-size="0"
         install-size="0"
         version="0.0.0"/>

   <plugin
         id="org.eclipse.equinox.bidi"
         download-size="0"
         install-size="0"
         version="0.0.0"/>

   <plugin
         id="org.eclipse.equinox.app"
         download-size="0"
         install-size="0"
         version="0.0.0"/>

   <plugin
         id="org.eclipse.scava.metricprovider.trans.dailycommits"
         download-size="0"
         install-size="0"
         version="0.0.0"/>

   <plugin
         id="org.apache.xmlrpc.common"
         download-size="0"
         install-size="0"
         version="0.0.0"/>

   <plugin
         id="org.apache.commons.codec"
         download-size="0"
         install-size="0"
         version="0.0.0"/>

   <plugin
         id="org.eclipse.scava.repository.model.sourceforge.importer"
         download-size="0"
         install-size="0"
         version="0.0.0"/>

   <plugin
         id="com.fasterxml.jackson"
         download-size="0"
         install-size="0"
         version="0.0.0"/>

   <plugin
         id="org.eclipse.scava.repository.model.vcs.cvs"
         download-size="0"
         install-size="0"
         version="0.0.0"/>

   <plugin
         id="org.eclipse.core.commands"
         download-size="0"
         install-size="0"
         version="0.0.0"/>

   <plugin
         id="com.j2bugzilla"
         download-size="0"
         install-size="0"
         version="0.0.0"/>

   <plugin
         id="org.eclipse.scava.metricprovider.historic.newsgroups.sentiment"
         download-size="0"
         install-size="0"
         version="0.0.0"/>

   <plugin
         id="org.junit"
         download-size="0"
         install-size="0"
         version="0.0.0"/>

   <plugin
         id="org.eclipse.scava.metricprovider.historic.bugs.opentime"
         download-size="0"
         install-size="0"
         version="0.0.0"/>

   <plugin
         id="org.eclipse.scava.repository.model.googlecode"
         download-size="0"
         install-size="0"
         version="0.0.0"/>

   <plugin
         id="org.eclipse.scava.libsvm.dependencies"
         download-size="0"
         install-size="0"
         version="0.0.0"/>

   <plugin
         id="org.eclipse.scava.metricprovider.trans.newsgroups.articles"
         download-size="0"
         install-size="0"
         version="0.0.0"/>

   <plugin
         id="org.eclipse.scava.repository.model.importer.exception"
         download-size="0"
         install-size="0"
         version="0.0.0"/>

   <plugin
         id="org.eclipse.scava.metricprovider.trans.newsgroups.contentclasses"
         download-size="0"
         install-size="0"
         version="0.0.0"/>

   <plugin
         id="org.eclipse.scava.platform.bugtrackingsystem.bugzilla"
         download-size="0"
         install-size="0"
         version="0.0.0"/>

   <plugin
         id="org.eclipse.scava.metricprovider.historic.bugs.status"
         download-size="0"
         install-size="0"
         version="0.0.0"/>

   <plugin
         id="org.eclipse.core.databinding"
         download-size="0"
         install-size="0"
         version="0.0.0"/>

   <plugin
         id="org.joda.time"
         download-size="0"
         install-size="0"
         version="0.0.0"/>

   <plugin
         id="org.eclipse.scava.repository.model.sourceforge"
         download-size="0"
         install-size="0"
         version="0.0.0"/>

   <plugin
         id="com.mashape.unirest"
         download-size="0"
         install-size="0"
         version="0.0.0"/>

   <plugin
         id="org.eclipse.scava.code.model.php"
         download-size="0"
         install-size="0"
         version="0.0.0"/>

   <plugin
         id="org.eclipse.emf.edit"
         download-size="0"
         install-size="0"
         version="0.0.0"/>

   <plugin
         id="org.eclipse.scava.metricprovider.historic.newsgroups.articles"
         download-size="0"
         install-size="0"
         version="0.0.0"/>

   <plugin
         id="org.hamcrest.core"
         download-size="0"
         install-size="0"
         version="0.0.0"/>

   <plugin
         id="org.eclipse.scava.repository.model.github.importer"
         download-size="0"
         install-size="0"
         version="0.0.0"/>

   <plugin
         id="org.eclipse.emf.ecore.xmi"
         download-size="0"
         install-size="0"
         version="0.0.0"/>

   <plugin
         id="org.eclipse.scava.metricprovider.trans.newsgroups.activeusers"
         download-size="0"
         install-size="0"
         version="0.0.0"/>

   <plugin
         id="org.mapdb"
         download-size="0"
         install-size="0"
         version="0.0.0"/>

   <plugin
         id="org.eclipse.scava.repository.model.importerdependencies"
         download-size="0"
         install-size="0"
         version="0.0.0"/>

   <plugin
         id="org.apache.batik.util"
         download-size="0"
         install-size="0"
         version="0.0.0"/>

   <plugin
         id="org.apache.httpcomponents.httpclient"
         download-size="0"
         install-size="0"
         version="0.0.0"/>

   <plugin
         id="org.eclipse.e4.core.di"
         download-size="0"
         install-size="0"
         version="0.0.0"/>

   <plugin
         id="org.eclipse.scava.metricprovider.trans.bugs.patches"
         download-size="0"
         install-size="0"
         version="0.0.0"/>

   <plugin
         id="org.eclipse.equinox.util"
         download-size="0"
         install-size="0"
         version="0.0.0"/>

   <plugin
         id="org.apache.commons.net"
         download-size="0"
         install-size="0"
         version="0.0.0"/>

   <plugin
         id="org.eclipse.scava.tartarus.parser.posstemmer"
         download-size="0"
         install-size="0"
         version="0.0.0"/>

   <plugin
         id="org.apache.batik.css"
         download-size="0"
         install-size="0"
         version="0.0.0"/>

   <plugin
         id="org.apache.httpcomponents.httpcore"
         download-size="0"
         install-size="0"
         version="0.0.0"/>

   <plugin
         id="org.eclipse.scava.metricprovider.historic.newsgroups.responsetime"
         download-size="0"
         install-size="0"
         version="0.0.0"/>

   <plugin
         id="org.eclipse.scava.metricprovider.historic.newsgroups.newusers"
         download-size="0"
         install-size="0"
         version="0.0.0"/>

   <plugin
         id="org.eclipse.scava.platform.bugtrackingsystem.sourceforge"
         download-size="0"
         install-size="0"
         version="0.0.0"/>

   <plugin
         id="org.eclipse.e4.core.commands"
         download-size="0"
         install-size="0"
         version="0.0.0"/>

   <plugin
         id="org.eclipse.scava.nlp.classifiers.sentimentanalyzer"
         download-size="0"
         install-size="0"
         version="0.0.0"/>

   <plugin
         id="org.eclipse.core.filesystem"
         download-size="0"
         install-size="0"
         version="0.0.0"/>

   <plugin
         id="org.eclipse.scava.metricprovider.trans.rascal.CC"
         download-size="0"
         install-size="0"
         version="0.0.0"/>

   <plugin
         id="org.eclipse.scava.platform.vcs.workingcopy.manager"
         download-size="0"
         install-size="0"
         version="0.0.0"/>

   <plugin
         id="org.eclipse.scava.metricprovider.trans.newsgroups.threadsrequestsreplies"
         download-size="0"
         install-size="0"
         version="0.0.0"/>

   <plugin
         id="org.eclipse.scava.metricprovider.trans.newsgroups.hourlyrequestsreplies"
         download-size="0"
         install-size="0"
         version="0.0.0"/>

   <plugin
         id="org.eclipse.scava.metricprovider.historic.newsgroups.threads"
         download-size="0"
         install-size="0"
         version="0.0.0"/>

   <plugin
         id="org.apache.commons.lang"
         download-size="0"
         install-size="0"
         version="0.0.0"/>

   <plugin
         id="org.eclipse.ant.core"
         download-size="0"
         install-size="0"
         version="0.0.0"/>

   <plugin
         id="org.eclipse.egit.github.core"
         download-size="0"
         install-size="0"
         version="0.0.0"/>

   <plugin
         id="org.eclipse.scava.platform.bugtrackingsystem.github"
         download-size="0"
         install-size="0"
         version="0.0.0"/>

   <plugin
         id="org.eclipse.scava.metricprovider.trans.bugs.newbugs"
         download-size="0"
         install-size="0"
         version="0.0.0"/>

   <plugin
         id="com.ibm.icu"
         download-size="0"
         install-size="0"
         version="0.0.0"/>

   <plugin
         id="org.eclipse.scava.metricprovider.trans.committers"
         download-size="0"
         install-size="0"
         version="0.0.0"/>

   <plugin
         id="org.apache.httpcomponents.httpcorenio"
         download-size="0"
         install-size="0"
         version="0.0.0"/>

   <plugin
         id="org.eclipse.scava.metricprovider.trans.commits"
         download-size="0"
         install-size="0"
         version="0.0.0"/>

   <plugin
         id="org.eclipse.core.variables"
         download-size="0"
         install-size="0"
         version="0.0.0"/>

   <plugin
         id="org.eclipse.scava.factoid.bugs.channelusage"
         download-size="0"
         install-size="0"
         version="0.0.0"/>

   <plugin
         id="org.eclipse.scava.platform.bugtrackingsystem.bitbucket"
         download-size="0"
         install-size="0"
         version="0.0.0"/>

   <plugin
         id="org.eclipse.core.contenttype"
         download-size="0"
         install-size="0"
         version="0.0.0"/>

   <plugin
         id="org.eclipse.equinox.registry"
         download-size="0"
         install-size="0"
         version="0.0.0"/>

   <plugin
         id="org.apache.commons.lang3"
         download-size="0"
         install-size="0"
         version="0.0.0"/>

   <plugin
         id="org.eclipse.scava.platform.admin"
         download-size="0"
         install-size="0"
         version="0.0.0"/>

   <plugin
         id="org.eclipse.scava.repository.model.bts.bugzilla"
         download-size="0"
         install-size="0"
         version="0.0.0"/>

   <plugin
         id="javax.annotation"
         download-size="0"
         install-size="0"
         version="0.0.0"/>

   <plugin
         id="org.eclipse.scava.metricprovider.historic.newsgroups.unansweredthreads"
         download-size="0"
         install-size="0"
         version="0.0.0"/>

   <plugin
         id="org.eclipse.scava.repository.model.cc.nntp"
         download-size="0"
         install-size="0"
         version="0.0.0"/>

   <plugin
         id="org.eclipse.core.databinding.observable"
         download-size="0"
         install-size="0"
         version="0.0.0"/>

   <plugin
         id="org.eclipse.compare.core"
         download-size="0"
         install-size="0"
         version="0.0.0"/>

   <plugin
         id="org.eclipse.scava.metricprovider.trans.bugs.comments"
         download-size="0"
         install-size="0"
         version="0.0.0"/>

   <plugin
         id="org.eclipse.scava.metricprovider.trans.bugs.contentclasses"
         download-size="0"
         install-size="0"
         version="0.0.0"/>

   <plugin
         id="org.eclipse.scava.metricprovider.historic.newsgroups.requestsreplies"
         download-size="0"
         install-size="0"
         version="0.0.0"/>

   <plugin
         id="org.eclipse.scava.repository.model.redmine"
         download-size="0"
         install-size="0"
         version="0.0.0"/>

   <plugin
         id="org.eclipse.emf.ecore.edit"
         download-size="0"
         install-size="0"
         version="0.0.0"/>

   <plugin
         id="org.eclipse.scava.metricprovider.trans.bugs.bugmetadata"
         download-size="0"
         install-size="0"
         version="0.0.0"/>

   <plugin
         id="org.eclipse.scava.platform.communicationchannel.nntp"
         download-size="0"
         install-size="0"
         version="0.0.0"/>

   <plugin
         id="org.eclipse.emf.ecore.change"
         download-size="0"
         install-size="0"
         version="0.0.0"/>

   <plugin
         id="org.eclipse.osgi.services"
         download-size="0"
         install-size="0"
         version="0.0.0"/>

   <plugin
         id="org.eclipse.scava.metricprovider.trans.requestreplyclassification"
         download-size="0"
         install-size="0"
         version="0.0.0"/>

   <plugin
         id="org.eclipse.scava.metricprovider.downloadcounter.sourceforge.dependencies"
         download-size="0"
         install-size="0"
         version="0.0.0"/>

   <plugin
         id="org.w3c.dom.svg"
         download-size="0"
         install-size="0"
         version="0.0.0"/>

   <plugin
         id="org.apache.batik.util.gui"
         download-size="0"
         install-size="0"
         version="0.0.0"/>

   <plugin
         id="org.eclipse.scava.repository.model.jira"
         download-size="0"
         install-size="0"
         version="0.0.0"/>

   <plugin
         id="com.google.guava"
         download-size="0"
         install-size="0"
         version="0.0.0"/>

   <plugin
         id="org.apache.xmlrpc"
         download-size="0"
         install-size="0"
         version="0.0.0"/>

   <plugin
         id="org.json"
         download-size="0"
         install-size="0"
         version="0.0.0"/>

   <plugin
         id="org.eclipse.scava.platform.vcs.svn"
         download-size="0"
         install-size="0"
         version="0.0.0"/>

   <plugin
         id="org.eclipse.scava.repository.model.cc.forum"
         download-size="0"
         install-size="0"
         version="0.0.0"/>

   <plugin
         id="org.eclipse.scava.platform.visualisation"
         download-size="0"
         install-size="0"
         version="0.0.0"/>

   <plugin
         id="org.apache.ws.commons"
         download-size="0"
         install-size="0"
         version="0.0.0"/>

   <plugin
         id="org.eclipse.scava.metricprovider.trans.sentimentclassification"
         download-size="0"
         install-size="0"
         version="0.0.0"/>

   <plugin
         id="org.eclipse.scava.repository.model.eclipse"
         download-size="0"
         install-size="0"
         version="0.0.0"/>

   <plugin
         id="org.eclipse.scava.metricprovider.trans.bugs.emotions"
         download-size="0"
         install-size="0"
         version="0.0.0"/>

   <plugin
         id="org.eclipse.scava.metricprovider.historic.newsgroups.newthreads"
         download-size="0"
         install-size="0"
         version="0.0.0"/>

   <plugin
         id="org.eclipse.scava.repository.model.googlecode.importer"
         download-size="0"
         install-size="0"
         version="0.0.0"/>

   <plugin
         id="org.eclipse.scava.metricprovider.historic.bugs.newbugs"
         download-size="0"
         install-size="0"
         version="0.0.0"/>

   <plugin
         id="org.svnkit"
         download-size="0"
         install-size="0"
         version="0.0.0"/>

   <plugin
         id="org.eclipse.scava.repository.model.cc.wiki"
         download-size="0"
         install-size="0"
         version="0.0.0"/>

   <plugin
         id="org.eclipse.scava.metricprovider.rascal.generic.churn"
         download-size="0"
         install-size="0"
         version="0.0.0"/>

   <plugin
         id="org.eclipse.scava.metricprovider.rascal.testability.java"
         download-size="0"
         install-size="0"
         version="0.0.0"/>

   <plugin
         id="org.eclipse.scava.metricprovider.trans.rascal.CC.PHP"
         download-size="0"
         install-size="0"
         version="0.0.0"/>

   <plugin
         id="org.eclipse.scava.metricprovider.trans.rascal.CC.java"
         download-size="0"
         install-size="0"
         version="0.0.0"/>

   <plugin
         id="org.eclipse.scava.metricprovider.trans.rascal.LOC"
         download-size="0"
         install-size="0"
         version="0.0.0"/>

   <plugin
         id="org.eclipse.scava.metricprovider.trans.rascal.LOC.java"
         download-size="0"
         install-size="0"
         version="0.0.0"/>

   <plugin
         id="org.eclipse.scava.metricprovider.trans.rascal.OO"
         download-size="0"
         install-size="0"
         version="0.0.0"/>

   <plugin
         id="org.eclipse.scava.metricprovider.trans.rascal.OO.PHP"
         download-size="0"
         install-size="0"
         version="0.0.0"/>

   <plugin
         id="org.eclipse.scava.metricprovider.trans.rascal.OO.java"
         download-size="0"
         install-size="0"
         version="0.0.0"/>

   <plugin
         id="org.eclipse.scava.metricprovider.trans.rascal.PHP"
         download-size="0"
         install-size="0"
         version="0.0.0"/>

   <plugin
         id="org.eclipse.scava.metricprovider.trans.rascal.advancedfeatures.java"
         download-size="0"
         install-size="0"
         version="0.0.0"/>

   <plugin
         id="org.eclipse.scava.metricprovider.trans.rascal.clones"
         download-size="0"
         install-size="0"
         version="0.0.0"/>

   <plugin
         id="org.eclipse.scava.metricprovider.trans.rascal.comments"
         download-size="0"
         install-size="0"
         version="0.0.0"/>

   <plugin
         id="org.eclipse.scava.metricprovider.trans.rascal.readability"
         download-size="0"
         install-size="0"
         version="0.0.0"/>

   <plugin
         id="org.eclipse.scava.platform.vcs.git"
         download-size="0"
         install-size="0"
         version="0.0.0"
         unpack="false"/>

   <plugin
         id="org.eclipse.scava.platform.vcs.workingcopy.git"
         download-size="0"
         install-size="0"
         version="0.0.0"/>

   <plugin
         id="org.eclipse.jgit"
         download-size="0"
         install-size="0"
         version="0.0.0"
         unpack="false"/>

   <plugin
         id="org.eclipse.scava.platform.vcs.workingcopy.svn"
         download-size="0"
         install-size="0"
         version="0.0.0"/>

   <plugin
         id="org.eclipse.scava.metricprovider.trans.newsgroups.sentiment"
         download-size="0"
         install-size="0"
         version="0.0.0"/>

   <plugin
         id="org.eclipse.scava.factoid.bugs.emotion"
         download-size="0"
         install-size="0"
         version="0.0.0"/>

   <plugin
         id="org.eclipse.scava.factoid.bugs.hourly"
         download-size="0"
         install-size="0"
         version="0.0.0"/>

   <plugin
         id="org.eclipse.scava.factoid.bugs.responsetime"
         download-size="0"
         install-size="0"
         version="0.0.0"/>

   <plugin
         id="org.eclipse.scava.factoid.bugs.sentiment"
         download-size="0"
         install-size="0"
         version="0.0.0"/>

   <plugin
         id="org.eclipse.scava.factoid.bugs.severity"
         download-size="0"
         install-size="0"
         version="0.0.0"/>

   <plugin
         id="org.eclipse.scava.factoid.bugs.size"
         download-size="0"
         install-size="0"
         version="0.0.0"/>

   <plugin
         id="org.eclipse.scava.factoid.bugs.status"
         download-size="0"
         install-size="0"
         version="0.0.0"/>

   <plugin
         id="org.eclipse.scava.factoid.bugs.threadlength"
         download-size="0"
         install-size="0"
         version="0.0.0"/>

   <plugin
         id="org.eclipse.scava.metricprovider.trans.configuration.puppet"
         download-size="0"
         install-size="0"
         version="0.0.0"/>

   <plugin
         id="org.eclipse.scava.metricprovider.trans.configuration.puppet.designsmells"
         download-size="0"
         install-size="0"
         version="0.0.0"/>

   <plugin
         id="org.eclipse.scava.metricprovider.trans.configuration.puppet.implementationsmells"
         download-size="0"
         install-size="0"
         version="0.0.0"/>

   <plugin
         id="org.eclipse.scava.metricprovider.historic.configuration.puppet.designsmells"
         download-size="0"
         install-size="0"
         version="0.0.0"/>

   <plugin
         id="org.eclipse.scava.metricprovider.historic.configuration.puppet.implementationsmells"
         download-size="0"
         install-size="0"
         version="0.0.0"/>

   <plugin
         id="org.eclipse.scava.metricprovider.trans.configuration.docker.smells"
         download-size="0"
         install-size="0"
         version="0.0.0"/>

   <plugin
         id="org.eclipse.scava.metricprovider.historic.configuration.docker.smells"
         download-size="0"
         install-size="0"
         version="0.0.0"/>

   <plugin
         id="org.eclipse.scava.metricprovider.trans.configuration.docker.dependencies"
         download-size="0"
         install-size="0"
         version="0.0.0"/>

   <plugin
         id="org.eclipse.scava.metricprovider.historic.configuration.docker.dependencies"
         download-size="0"
         install-size="0"
         version="0.0.0"/>

   <plugin
         id="org.eclipse.scava.factoid.bugs.users"
         download-size="0"
         install-size="0"
         version="0.0.0"/>

   <plugin
         id="org.eclipse.scava.factoid.bugs.weekly"
         download-size="0"
         install-size="0"
         version="0.0.0"/>

   <plugin
         id="org.eclipse.scava.factoid.newsgroups.channelusage"
         download-size="0"
         install-size="0"
         version="0.0.0"/>

   <plugin
         id="org.eclipse.scava.factoid.newsgroups.emotion"
         download-size="0"
         install-size="0"
         version="0.0.0"/>

   <plugin
         id="org.eclipse.scava.factoid.newsgroups.hourly"
         download-size="0"
         install-size="0"
         version="0.0.0"/>

   <plugin
         id="org.eclipse.scava.factoid.newsgroups.responsetime"
         download-size="0"
         install-size="0"
         version="0.0.0"/>

   <plugin
         id="org.eclipse.scava.factoid.newsgroups.sentiment"
         download-size="0"
         install-size="0"
         version="0.0.0"/>

   <plugin
         id="org.eclipse.scava.factoid.newsgroups.severity"
         download-size="0"
         install-size="0"
         version="0.0.0"/>

   <plugin
         id="org.eclipse.scava.factoid.newsgroups.size"
         download-size="0"
         install-size="0"
         version="0.0.0"/>

   <plugin
         id="org.eclipse.scava.factoid.newsgroups.status"
         download-size="0"
         install-size="0"
         version="0.0.0"/>

   <plugin
         id="org.eclipse.scava.factoid.newsgroups.threadlength"
         download-size="0"
         install-size="0"
         version="0.0.0"/>

   <plugin
         id="org.eclipse.scava.factoid.newsgroups.users"
         download-size="0"
         install-size="0"
         version="0.0.0"/>

   <plugin
         id="org.eclipse.scava.factoid.newsgroups.weekly"
         download-size="0"
         install-size="0"
         version="0.0.0"/>

   <plugin
         id="org.eclipse.scava.metricprovider.historic.bugs.bugs"
         download-size="0"
         install-size="0"
         version="0.0.0"/>

   <plugin
         id="org.eclipse.scava.metricprovider.historic.bugs.emotions"
         download-size="0"
         install-size="0"
         version="0.0.0"/>

   <plugin
         id="org.eclipse.scava.metricprovider.historic.bugs.newusers"
         download-size="0"
         install-size="0"
         version="0.0.0"/>

   <plugin
         id="org.eclipse.scava.metricprovider.historic.bugs.requestsreplies"
         download-size="0"
         install-size="0"
         version="0.0.0"/>

   <plugin
         id="org.eclipse.scava.metricprovider.historic.bugs.requestsreplies.average"
         download-size="0"
         install-size="0"
         version="0.0.0"/>

   <plugin
         id="org.eclipse.scava.metricprovider.historic.bugs.responsetime"
         download-size="0"
         install-size="0"
         version="0.0.0"/>

   <plugin
         id="org.eclipse.scava.metricprovider.historic.bugs.severity"
         download-size="0"
         install-size="0"
         version="0.0.0"/>

   <plugin
         id="org.eclipse.scava.metricprovider.historic.bugs.severitybugstatus"
         download-size="0"
         install-size="0"
         version="0.0.0"/>

   <plugin
         id="org.eclipse.scava.metricprovider.historic.bugs.severityresponsetime"
         download-size="0"
         install-size="0"
         version="0.0.0"/>

   <plugin
         id="org.eclipse.scava.metricprovider.historic.bugs.severitysentiment"
         download-size="0"
         install-size="0"
         version="0.0.0"/>

   <plugin
         id="org.eclipse.scava.metricprovider.historic.bugs.topics"
         download-size="0"
         install-size="0"
         version="0.0.0"/>

   <plugin
         id="org.eclipse.scava.metricprovider.historic.bugs.unansweredbugs"
         download-size="0"
         install-size="0"
         version="0.0.0"/>

   <plugin
         id="org.eclipse.scava.metricprovider.historic.bugs.users"
         download-size="0"
         install-size="0"
         version="0.0.0"/>

   <plugin
         id="org.eclipse.scava.metricprovider.historic.newsgroups.emotions"
         download-size="0"
         install-size="0"
         version="0.0.0"/>

   <plugin
         id="org.eclipse.scava.metricprovider.historic.newsgroups.requestsreplies.average"
         download-size="0"
         install-size="0"
         version="0.0.0"/>

   <plugin
         id="org.eclipse.scava.metricprovider.historic.newsgroups.severity"
         download-size="0"
         install-size="0"
         version="0.0.0"/>

   <plugin
         id="org.eclipse.scava.metricprovider.historic.newsgroups.severityresponsetime"
         download-size="0"
         install-size="0"
         version="0.0.0"/>

   <plugin
         id="org.eclipse.scava.metricprovider.historic.newsgroups.severitysentiment"
         download-size="0"
         install-size="0"
         version="0.0.0"/>

   <plugin
         id="org.eclipse.scava.metricprovider.historic.newsgroups.topics"
         download-size="0"
         install-size="0"
         version="0.0.0"/>

   <plugin
         id="org.eclipse.scava.metricprovider.style"
         download-size="0"
         install-size="0"
         version="0.0.0"/>

   <plugin
         id="org.eclipse.scava.metricprovider.trans.bugs.activeusers"
         download-size="0"
         install-size="0"
         version="0.0.0"/>

   <plugin
         id="org.eclipse.scava.metricprovider.trans.bugs.dailyrequestsreplies"
         download-size="0"
         install-size="0"
         version="0.0.0"/>

   <plugin
         id="org.eclipse.scava.metricprovider.trans.bugs.hourlyrequestsreplies"
         download-size="0"
         install-size="0"
         version="0.0.0"/>

   <plugin
         id="org.eclipse.scava.metricprovider.trans.bugs.requestsreplies"
         download-size="0"
         install-size="0"
         version="0.0.0"/>

   <plugin
         id="org.eclipse.scava.metricprovider.trans.severityclassification"
         download-size="0"
         install-size="0"
         version="0.0.0"/>

   <plugin
         id="org.eclipse.scava.metricprovider.trans.topics"
         download-size="0"
         install-size="0"
         version="0.0.0"/>

   <plugin
         id="org.carrot2.api"
         download-size="0"
         install-size="0"
         version="0.0.0"/>

   <plugin
         id="org.carrot2.dependencies"
         download-size="0"
         install-size="0"
         version="0.0.0"/>

   <plugin
         id="org.eclipse.scava.severityclassifier.opennlptartarus.libsvm"
         download-size="0"
         install-size="0"
         version="0.0.0"/>

   <plugin
         id="org.eclipse.e4.core.contexts"
         download-size="0"
         install-size="0"
         version="0.0.0"
         unpack="false"/>

   <plugin
         id="org.apache.log4j"
         download-size="0"
         install-size="0"
         version="0.0.0"/>

   <plugin
         id="org.w3c.dom.events"
         download-size="0"
         install-size="0"
         version="0.0.0"
         unpack="false"/>

   <plugin
         id="com.jcraft.jsch"
         download-size="0"
         install-size="0"
         version="0.0.0"
         unpack="false"/>

   <plugin
         id="org.eclipse.scava.platform.communicationchannel.sourceforge"
         download-size="0"
         install-size="0"
         version="0.0.0"
         unpack="false"/>

   <plugin
         id="org.eclipse.scava.platform.communicationchannel"
         download-size="0"
         install-size="0"
         version="0.0.0"
         unpack="false"/>

   <plugin
         id="org.eclipse.scava.repository.model.importer"
         download-size="0"
         install-size="0"
         version="0.0.0"
         unpack="false"/>

   <plugin
         id="org.eclipse.equinox.http.servlet"
         download-size="0"
         install-size="0"
         version="0.0.0"
         unpack="false"/>

   <plugin
         id="org.eclipse.jetty.client"
         download-size="0"
         install-size="0"
         version="0.0.0"
         unpack="false"/>

   <plugin
         id="org.eclipse.jetty.http"
         download-size="0"
         install-size="0"
         version="0.0.0"
         unpack="false"/>

   <plugin
         id="org.eclipse.jetty.io"
         download-size="0"
         install-size="0"
         version="0.0.0"
         unpack="false"/>

   <plugin
         id="org.eclipse.jetty.server"
         download-size="0"
         install-size="0"
         version="0.0.0"
         unpack="false"/>

   <plugin
         id="org.eclipse.jetty.spdy.client"
         download-size="0"
         install-size="0"
         version="0.0.0"
         unpack="false"/>

   <plugin
         id="org.eclipse.jetty.spdy.core"
         download-size="0"
         install-size="0"
         version="0.0.0"
         unpack="false"/>

   <plugin
         id="org.eclipse.jetty.spdy.http.common"
         download-size="0"
         install-size="0"
         version="0.0.0"
         unpack="false"/>

   <plugin
         id="org.eclipse.jetty.spdy.http.server"
         download-size="0"
         install-size="0"
         version="0.0.0"
         unpack="false"/>

   <plugin
         id="org.eclipse.jetty.spdy.server"
         download-size="0"
         install-size="0"
         version="0.0.0"
         unpack="false"/>

   <plugin
         id="org.eclipse.jetty.util"
         download-size="0"
         install-size="0"
         version="0.0.0"
         unpack="false"/>

   <plugin
         id="org.restlet"
         download-size="0"
         install-size="0"
         version="0.0.0"
         unpack="false"/>

   <plugin
         id="org.restlet.ext.jetty"
         download-size="0"
         install-size="0"
         version="0.0.0"
         unpack="false"/>

   <plugin
         id="org.eclipse.scava.dependency.model.maven"
         download-size="0"
         install-size="0"
         version="0.0.0"
         unpack="false"/>

   <plugin
         id="org.eclipse.scava.dependency.model.osgi"
         download-size="0"
         install-size="0"
         version="0.0.0"
         unpack="false"/>

   <plugin
         id="org.eclipse.scava.metricprovider.trans.rascal.dependency"
         download-size="0"
         install-size="0"
         version="0.0.0"
         unpack="false"/>

   <plugin
         id="org.eclipse.scava.metricprovider.trans.rascal.dependency.maven"
         download-size="0"
         install-size="0"
         version="0.0.0"
         unpack="false"/>

   <plugin
         id="org.eclipse.scava.metricprovider.trans.rascal.dependency.osgi"
         download-size="0"
         install-size="0"
         version="0.0.0"
         unpack="false"/>

   <plugin
         id="org.eclipse.scava.platform.analysis.data"
         download-size="0"
         install-size="0"
         version="0.0.0"
         unpack="false"/>

   <plugin
         id="org.eclipse.scava.nlp.classifiers.codedetector"
         download-size="0"
         install-size="0"
         version="0.0.0"
         unpack="false"/>

   <plugin
         id="org.eclipse.scava.nlp.classifiers.emotionclassifier"
         download-size="0"
         install-size="0"
         version="0.0.0"
         unpack="false"/>

   <plugin
         id="org.eclipse.scava.nlp.libraries.fasttext"
         download-size="0"
         install-size="0"
         version="0.0.0"
         unpack="false"/>

   <plugin
         id="org.eclipse.scava.nlp.resources.sentinet5"
         download-size="0"
         install-size="0"
         version="0.0.0"
         unpack="false"/>

   <plugin
         id="org.eclipse.scava.nlp.tools.core"
         download-size="0"
         install-size="0"
         version="0.0.0"
         unpack="false"/>

   <plugin
         id="org.eclipse.scava.nlp.tools.other"
         download-size="0"
         install-size="0"
         version="0.0.0"
         unpack="false"/>

   <plugin
         id="org.eclipse.scava.nlp.tools.plaintext"
         download-size="0"
         install-size="0"
         version="0.0.0"
         unpack="false"/>

   <plugin
         id="org.eclipse.scava.nlp.tools.predictions"
         download-size="0"
         install-size="0"
         version="0.0.0"
         unpack="false"/>

   <plugin
         id="org.eclipse.scava.nlp.tools.preprocessor"
         download-size="0"
         install-size="0"
         version="0.0.0"
         unpack="false"/>

   <plugin
         id="org.eclipse.scava.nlp.tools.vasttext"
         download-size="0"
         install-size="0"
         version="0.0.0"
         unpack="false"/>

   <plugin
         id="org.eclipse.scava.platform.bugtrackingsystem.gitlab"
         download-size="0"
         install-size="0"
         version="0.0.0"
         unpack="false"/>

   <plugin
         id="org.eclipse.scava.repository.model.gitlab"
         download-size="0"
         install-size="0"
         version="0.0.0"
         unpack="false"/>

   <plugin
         id="org.eclipse.scava.repository.model.gitlab.importer"
         download-size="0"
         install-size="0"
         version="0.0.0"
         unpack="false"/>

   <plugin
         id="org.eclipse.scava.platform.bugtrackingsystem.mantis"
         download-size="0"
         install-size="0"
         version="0.0.0"
         unpack="false"/>

   <plugin
         id="org.eclipse.scava.repository.model.mantis"
         download-size="0"
         install-size="0"
         version="0.0.0"
         unpack="false"/>

   <plugin
         id="org.eclipse.scava.platform.communicationchannel.eclipseforums"
         download-size="0"
         install-size="0"
         version="0.0.0"
         unpack="false"/>

   <plugin
         id="org.eclipse.scava.repository.model.cc.eclipseforums"
         download-size="0"
         install-size="0"
         version="0.0.0"
         unpack="false"/>

   <plugin
         id="org.eclipse.scava.metricprovider.trans.emotionclassification"
         download-size="0"
         install-size="0"
         version="0.0.0"
         unpack="false"/>

   <plugin
         id="org.eclipse.scava.metricprovider.trans.plaintextprocessing"
         download-size="0"
         install-size="0"
         version="0.0.0"
         unpack="false"/>

   <plugin
         id="org.eclipse.scava.metricprovider.trans.detectingcode"
         download-size="0"
         install-size="0"
         version="0.0.0"
         unpack="false"/>

   <plugin
         id="com.squareup.okhttp3"
         download-size="0"
         install-size="0"
         version="0.0.0"
         unpack="false"/>

   <plugin
         id="com.squareup.okio"
         download-size="0"
         install-size="0"
         version="0.0.0"/>

   <plugin
         id="com.google.gson"
         download-size="0"
         install-size="0"
         version="0.0.0"
         unpack="false"/>

   <plugin
         id="org.slf4j.api"
         download-size="0"
         install-size="0"
         version="0.0.0"
         unpack="false"/>

   <plugin
         id="org.tukaani.xz"
         download-size="0"
         install-size="0"
         version="0.0.0"
         unpack="false"/>

   <plugin
         id="org.eclipse.scava.metricprovider.trans.bugs.references"
         download-size="0"
         install-size="0"
         version="0.0.0"
         unpack="false"/>

   <plugin
         id="org.eclipse.scava.nlp.tools.references"
         download-size="0"
         install-size="0"
         version="0.0.0"
         unpack="false"/>

   <plugin
         id="org.eclipse.scava.metricprovider.trans.commits.messagereferences"
         download-size="0"
         install-size="0"
         version="0.0.0"
         unpack="false"/>

   <plugin
         id="org.eclipse.scava.nlp.tools.readability"
         download-size="0"
         install-size="0"
         version="0.0.0"
         unpack="false"/>

   <plugin
         id="com.googlecode.javaewah.JavaEWAH"
         download-size="0"
         install-size="0"
         version="0.0.0"/>

   <plugin
         id="com.jcraft.jzlib"
         download-size="0"
         install-size="0"
         version="0.0.0"
         unpack="false"/>

   <plugin
         id="org.bouncycastle.bcpg-jdk15on"
         download-size="0"
         install-size="0"
         version="0.0.0"/>

   <plugin
         id="org.bouncycastle.bcpkix-jdk15on"
         download-size="0"
         install-size="0"
         version="0.0.0"/>

   <plugin
         id="org.bouncycastle.bcprov-jdk15on"
         download-size="0"
         install-size="0"
         version="0.0.0"/>

   <plugin
         id="org.slf4j.slf4j-api"
         download-size="0"
         install-size="0"
         version="0.0.0"/>

   <plugin
         id="org.eclipse.scava.metricprovider.trans.documentation"
         download-size="0"
         install-size="0"
         version="0.0.0"
         unpack="false"/>

   <plugin
         id="org.eclipse.scava.metricprovider.trans.documentation.detectingcode"
         download-size="0"
         install-size="0"
         version="0.0.0"
         unpack="false"/>

   <plugin
         id="org.eclipse.scava.metricprovider.trans.documentation.readability"
         download-size="0"
         install-size="0"
         version="0.0.0"
         unpack="false"/>

   <plugin
         id="org.eclipse.scava.metricprovider.historic.documentation.readability"
         download-size="0"
         install-size="0"
         version="0.0.0"
         unpack="false"/>

   <plugin
         id="org.eclipse.scava.metricprovider.trans.documentation.sentiment"
         download-size="0"
         install-size="0"
         version="0.0.0"
         unpack="false"/>

   <plugin
         id="org.eclipse.scava.metricprovider.historic.documentation.sentiment"
         download-size="0"
         install-size="0"
         version="0.0.0"
         unpack="false"/>

   <plugin
         id="org.eclipse.scava.platform.documentation.gitbased"
         download-size="0"
         install-size="0"
         version="0.0.0"
         unpack="false"/>

   <plugin
         id="org.eclipse.scava.repository.model.documentation.gitbased"
         download-size="0"
         install-size="0"
         version="0.0.0"
         unpack="false"/>

   <plugin
         id="org.apache.tika"
         download-size="0"
         install-size="0"
         version="0.0.0"/>

   <plugin
         id="ch.qos.logback.logback-classic"
         download-size="0"
         install-size="0"
         version="0.0.0"/>

   <plugin
         id="ch.qos.logback.logback-core"
         download-size="0"
         install-size="0"
         version="0.0.0"/>

   <plugin
         id="com.google.code.findbugs.jsr305"
         download-size="0"
         install-size="0"
         version="0.0.0"/>

   <plugin
         id="com.google.errorprone.error_prone_annotations"
         download-size="0"
         install-size="0"
         version="0.0.0"/>

   <plugin
         id="com.google.guava-jre"
         download-size="0"
         install-size="0"
         version="0.0.0"/>

   <plugin
         id="com.google.j2objc.j2objc-annotations"
         download-size="0"
         install-size="0"
         version="0.0.0"/>

   <plugin
         id="com.sleepycat.je"
         download-size="0"
         install-size="0"
         version="0.0.0"/>

   <plugin
         id="edu.uci.ics.crawler4j"
         download-size="0"
         install-size="0"
         version="0.0.0"/>

   <plugin
         id="org.eclipse.scava.platform.documentation.systematic"
         download-size="0"
         install-size="0"
         version="0.0.0"
         unpack="false"/>

   <plugin
         id="org.eclipse.scava.repository.model.documentation.systematic"
         download-size="0"
         install-size="0"
         version="0.0.0"
         unpack="false"/>

   <plugin
         id="org.checkerframework.checker-compat-qual"
         download-size="0"
         install-size="0"
         version="0.0.0"/>

   <plugin
         id="org.codehaus.mojo.animal-sniffer-annotations"
         download-size="0"
         install-size="0"
         version="0.0.0"/>

   <plugin
         id="org.eclipse.scava.nlp.tools.webcrawler"
         download-size="0"
         install-size="0"
         version="0.0.0"
         unpack="false"/>

</feature>
=======
<?xml version="1.0" encoding="UTF-8"?>
<feature
      id="org.eclipse.scava.platform.feature"
      label="Feature"
      version="1.0.0.qualifier">

   <description url="http://www.example.com/description">
      [Enter Feature Description here.]
   </description>

   <copyright url="http://www.example.com/copyright">
      [Enter Copyright Description here.]
   </copyright>

   <license url="http://www.example.com/license">
      [Enter License Description here.]
   </license>

   <plugin
         id="org.eclipse.scava.metricprovider.rascal"
         download-size="0"
         install-size="0"
         version="0.0.0"/>

   <plugin
         id="org.eclipse.scava.libsvm"
         download-size="0"
         install-size="0"
         version="0.0.0"/>

   <plugin
         id="org.eclipse.e4.core.services"
         download-size="0"
         install-size="0"
         version="0.0.0"/>

   <plugin
         id="org.eclipse.emf.common"
         download-size="0"
         install-size="0"
         version="0.0.0"/>

   <plugin
         id="org.eclipse.emf.ecore"
         download-size="0"
         install-size="0"
         version="0.0.0"/>

   <plugin
         id="org.eclipse.help"
         download-size="0"
         install-size="0"
         version="0.0.0"/>

   <plugin
         id="org.eclipse.scava.code.model.java"
         download-size="0"
         install-size="0"
         version="0.0.0"/>

   <plugin
         id="org.eclipse.equinox.ds"
         download-size="0"
         install-size="0"
         version="0.0.0"/>

   <plugin
         id="org.eclipse.scava.metricprovider.trans.hourlycommits"
         download-size="0"
         install-size="0"
         version="0.0.0"/>

   <plugin
         id="org.eclipse.scava.repository.model.vcs.svn"
         download-size="0"
         install-size="0"
         version="0.0.0"/>

   <plugin
         id="org.eclipse.xsd.edit"
         download-size="0"
         install-size="0"
         version="0.0.0"/>

   <plugin
         id="org.w3c.css.sac"
         download-size="0"
         install-size="0"
         version="0.0.0"/>

   <plugin
         id="org.eclipse.scava.contentclassifier.opennlptartarus.libsvm"
         download-size="0"
         install-size="0"
         version="0.0.0"/>

   <plugin
         id="org.eclipse.scava.platform.bugtrackingsystem.jira"
         download-size="0"
         install-size="0"
         version="0.0.0"/>

   <plugin
         id="org.eclipse.scava.metricprovider.trans.newsgroups.threads"
         download-size="0"
         install-size="0"
         version="0.0.0"/>

   <plugin
         id="com.google.code.gson"
         download-size="0"
         install-size="0"
         version="0.0.0"/>

   <plugin
         id="org.eclipse.scava.metricprovider.historic.newsgroups.users"
         download-size="0"
         install-size="0"
         version="0.0.0"/>

   <plugin
         id="javax.mail"
         download-size="0"
         install-size="0"
         version="0.0.0"/>

   <plugin
         id="org.eclipse.scava.factoid.cocomo"
         download-size="0"
         install-size="0"
         version="0.0.0"/>

   <plugin
         id="org.eclipse.equinox.security"
         download-size="0"
         install-size="0"
         version="0.0.0"/>

   <plugin
         id="org.eclipse.core.jobs"
         download-size="0"
         install-size="0"
         version="0.0.0"/>

   <plugin
         id="org.eclipse.core.resources"
         download-size="0"
         install-size="0"
         version="0.0.0"/>

   <plugin
         id="com.googlecode.pongo.runtime"
         download-size="0"
         install-size="0"
         version="0.0.0"/>

   <plugin
         id="org.eclipse.osgi"
         download-size="0"
         install-size="0"
         version="0.0.0"/>

   <plugin
         id="org.eclipse.scava.opennlp"
         download-size="0"
         install-size="0"
         version="0.0.0"/>

   <plugin
         id="org.eclipse.scava.platform.bugtrackingsystem"
         download-size="0"
         install-size="0"
         version="0.0.0"/>

   <plugin
         id="org.eclipse.scava.metricprovider.trans.newsgroups.dailyrequestsreplies"
         download-size="0"
         install-size="0"
         version="0.0.0"/>

   <plugin
         id="org.eclipse.core.databinding.property"
         download-size="0"
         install-size="0"
         version="0.0.0"/>

   <plugin
         id="org.eclipse.equinox.common"
         download-size="0"
         install-size="0"
         version="0.0.0"/>

   <plugin
         id="org.eclipse.scava.metricprovider.trans.newsgroups.emotions"
         download-size="0"
         install-size="0"
         version="0.0.0"/>

   <plugin
         id="org.eclipse.scava.repository.model.eclipse.importer"
         download-size="0"
         install-size="0"
         version="0.0.0"/>

   <plugin
         id="org.eclipse.core.runtime"
         download-size="0"
         install-size="0"
         version="0.0.0"/>

   <plugin
         id="org.apache.httpcomponents.httpasyncclient"
         download-size="0"
         install-size="0"
         version="0.0.0"/>

   <plugin
         id="org.eclipse.scava.platform.osgi"
         download-size="0"
         install-size="0"
         version="0.0.0"/>

   <plugin
         id="org.jsoup.jsoup"
         download-size="0"
         install-size="0"
         version="0.0.0"/>

   <plugin
         id="org.eclipse.scava.repository.model.redmine.importer"
         download-size="0"
         install-size="0"
         version="0.0.0"/>

   <plugin
         id="org.eclipse.scava.repository.model.vcs.git"
         download-size="0"
         install-size="0"
         version="0.0.0"/>

   <plugin
         id="org.eclipse.scava.platform.bugtrackingsystem.redmine"
         download-size="0"
         install-size="0"
         version="0.0.0"/>

   <plugin
         id="org.eclipse.scava.repository.model.github"
         download-size="0"
         install-size="0"
         version="0.0.0"/>

   <plugin
         id="org.eclipse.xsd"
         download-size="0"
         install-size="0"
         version="0.0.0"/>

   <plugin
         id="org.eclipse.scava.platform"
         download-size="0"
         install-size="0"
         version="0.0.0"/>

   <plugin
         id="org.eclipse.text"
         download-size="0"
         install-size="0"
         version="0.0.0"/>

   <plugin
         id="org.eclipse.scava.repository.model.bitbucket"
         download-size="0"
         install-size="0"
         version="0.0.0"/>

   <plugin
         id="org.eclipse.core.net"
         download-size="0"
         install-size="0"
         version="0.0.0"/>

   <plugin
         id="org.eclipse.e4.core.di.extensions"
         download-size="0"
         install-size="0"
         version="0.0.0"/>

   <plugin
         id="org.apache.commons.logging"
         download-size="0"
         install-size="0"
         version="0.0.0"/>

   <plugin
         id="org.eclipse.scava.metricprovider.historic.bugs.sentiment"
         download-size="0"
         install-size="0"
         version="0.0.0"/>

   <plugin
         id="javax.servlet"
         download-size="0"
         install-size="0"
         version="0.0.0"/>

   <plugin
         id="org.eclipse.scava.code.model.generic"
         download-size="0"
         install-size="0"
         version="0.0.0"/>

   <plugin
         id="org.eclipse.scava.repository.model"
         download-size="0"
         install-size="0"
         version="0.0.0"/>

   <plugin
         id="javax.inject"
         download-size="0"
         install-size="0"
         version="0.0.0"/>

   <plugin
         id="org.eclipse.equinox.event"
         download-size="0"
         install-size="0"
         version="0.0.0"/>

   <plugin
         id="org.eclipse.core.expressions"
         download-size="0"
         install-size="0"
         version="0.0.0"/>

   <plugin
         id="org.w3c.dom.smil"
         download-size="0"
         install-size="0"
         version="0.0.0"/>

   <plugin
         id="org.apache.httpcomponents.httpmime"
         download-size="0"
         install-size="0"
         version="0.0.0"/>

   <plugin
         id="org.eclipse.scava.nlp.classifiers.requestreplydetector"
         download-size="0"
         install-size="0"
         version="0.0.0"/>

   <plugin
         id="org.apache.commons.math"
         download-size="0"
         install-size="0"
         version="0.0.0"/>

   <plugin
         id="org.eclipse.scava.metricprovider.historic.commitsovertime"
         download-size="0"
         install-size="0"
         version="0.0.0"/>

   <plugin
         id="sparky"
         download-size="0"
         install-size="0"
         version="0.0.0"/>

   <plugin
         id="org.eclipse.core.filebuffers"
         download-size="0"
         install-size="0"
         version="0.0.0"/>

   <plugin
         id="com.googlecode.pongo.runtime.dependencies"
         download-size="0"
         install-size="0"
         version="0.0.0"/>

   <plugin
         id="org.eclipse.scava.jackson"
         download-size="0"
         install-size="0"
         version="0.0.0"/>

   <plugin
         id="com.googlecode.pongo.runtime.osgi"
         download-size="0"
         install-size="0"
         version="0.0.0"/>

   <plugin
         id="org.eclipse.scava.metricprovider.historic.numberofcommitters"
         download-size="0"
         install-size="0"
         version="0.0.0"/>

   <plugin
         id="org.eclipse.scava.metricprovider.historic.bugs.patches"
         download-size="0"
         install-size="0"
         version="0.0.0"/>

   <plugin
         id="javax.xml"
         download-size="0"
         install-size="0"
         version="0.0.0"/>

   <plugin
         id="org.eclipse.scava.platform.client.api"
         download-size="0"
         install-size="0"
         version="0.0.0"/>

   <plugin
         id="org.eclipse.equinox.preferences"
         download-size="0"
         install-size="0"
         version="0.0.0"/>

   <plugin
         id="org.eclipse.scava.metricprovider.historic.bugs.comments"
         download-size="0"
         install-size="0"
         version="0.0.0"/>

   <plugin
         id="org.eclipse.equinox.bidi"
         download-size="0"
         install-size="0"
         version="0.0.0"/>

   <plugin
         id="org.eclipse.equinox.app"
         download-size="0"
         install-size="0"
         version="0.0.0"/>

   <plugin
         id="org.eclipse.scava.metricprovider.trans.dailycommits"
         download-size="0"
         install-size="0"
         version="0.0.0"/>

   <plugin
         id="org.apache.xmlrpc.common"
         download-size="0"
         install-size="0"
         version="0.0.0"/>

   <plugin
         id="org.apache.commons.codec"
         download-size="0"
         install-size="0"
         version="0.0.0"/>

   <plugin
         id="org.eclipse.scava.repository.model.sourceforge.importer"
         download-size="0"
         install-size="0"
         version="0.0.0"/>

   <plugin
         id="com.fasterxml.jackson"
         download-size="0"
         install-size="0"
         version="0.0.0"/>

   <plugin
         id="org.eclipse.scava.repository.model.vcs.cvs"
         download-size="0"
         install-size="0"
         version="0.0.0"/>

   <plugin
         id="org.eclipse.core.commands"
         download-size="0"
         install-size="0"
         version="0.0.0"/>

   <plugin
         id="com.j2bugzilla"
         download-size="0"
         install-size="0"
         version="0.0.0"/>

   <plugin
         id="org.eclipse.scava.metricprovider.historic.newsgroups.sentiment"
         download-size="0"
         install-size="0"
         version="0.0.0"/>

   <plugin
         id="org.junit"
         download-size="0"
         install-size="0"
         version="0.0.0"/>

   <plugin
         id="org.eclipse.scava.metricprovider.historic.bugs.opentime"
         download-size="0"
         install-size="0"
         version="0.0.0"/>

   <plugin
         id="org.eclipse.scava.repository.model.googlecode"
         download-size="0"
         install-size="0"
         version="0.0.0"/>

   <plugin
         id="org.eclipse.scava.libsvm.dependencies"
         download-size="0"
         install-size="0"
         version="0.0.0"/>

   <plugin
         id="org.eclipse.scava.metricprovider.trans.newsgroups.articles"
         download-size="0"
         install-size="0"
         version="0.0.0"/>

   <plugin
         id="org.eclipse.scava.repository.model.importer.exception"
         download-size="0"
         install-size="0"
         version="0.0.0"/>

   <plugin
         id="org.eclipse.scava.metricprovider.trans.newsgroups.contentclasses"
         download-size="0"
         install-size="0"
         version="0.0.0"/>

   <plugin
         id="org.eclipse.scava.platform.bugtrackingsystem.bugzilla"
         download-size="0"
         install-size="0"
         version="0.0.0"/>

   <plugin
         id="org.eclipse.scava.metricprovider.historic.bugs.status"
         download-size="0"
         install-size="0"
         version="0.0.0"/>

   <plugin
         id="org.eclipse.core.databinding"
         download-size="0"
         install-size="0"
         version="0.0.0"/>

   <plugin
         id="org.joda.time"
         download-size="0"
         install-size="0"
         version="0.0.0"/>

   <plugin
         id="org.eclipse.scava.repository.model.sourceforge"
         download-size="0"
         install-size="0"
         version="0.0.0"/>

   <plugin
         id="com.mashape.unirest"
         download-size="0"
         install-size="0"
         version="0.0.0"/>

   <plugin
         id="org.eclipse.scava.code.model.php"
         download-size="0"
         install-size="0"
         version="0.0.0"/>

   <plugin
         id="org.eclipse.emf.edit"
         download-size="0"
         install-size="0"
         version="0.0.0"/>

   <plugin
         id="org.eclipse.scava.metricprovider.historic.newsgroups.articles"
         download-size="0"
         install-size="0"
         version="0.0.0"/>

   <plugin
         id="org.hamcrest.core"
         download-size="0"
         install-size="0"
         version="0.0.0"/>

   <plugin
         id="org.eclipse.scava.repository.model.github.importer"
         download-size="0"
         install-size="0"
         version="0.0.0"/>

   <plugin
         id="org.eclipse.emf.ecore.xmi"
         download-size="0"
         install-size="0"
         version="0.0.0"/>

   <plugin
         id="org.eclipse.scava.metricprovider.trans.newsgroups.activeusers"
         download-size="0"
         install-size="0"
         version="0.0.0"/>

   <plugin
         id="org.mapdb"
         download-size="0"
         install-size="0"
         version="0.0.0"/>

   <plugin
         id="org.eclipse.scava.repository.model.importerdependencies"
         download-size="0"
         install-size="0"
         version="0.0.0"/>

   <plugin
         id="org.apache.batik.util"
         download-size="0"
         install-size="0"
         version="0.0.0"/>

   <plugin
         id="org.apache.httpcomponents.httpclient"
         download-size="0"
         install-size="0"
         version="0.0.0"/>

   <plugin
         id="org.eclipse.e4.core.di"
         download-size="0"
         install-size="0"
         version="0.0.0"/>

   <plugin
         id="org.eclipse.scava.metricprovider.trans.bugs.patches"
         download-size="0"
         install-size="0"
         version="0.0.0"/>

   <plugin
         id="org.eclipse.equinox.util"
         download-size="0"
         install-size="0"
         version="0.0.0"/>

   <plugin
         id="org.apache.commons.net"
         download-size="0"
         install-size="0"
         version="0.0.0"/>

   <plugin
         id="org.eclipse.scava.tartarus.parser.posstemmer"
         download-size="0"
         install-size="0"
         version="0.0.0"/>

   <plugin
         id="org.apache.batik.css"
         download-size="0"
         install-size="0"
         version="0.0.0"/>

   <plugin
         id="org.apache.httpcomponents.httpcore"
         download-size="0"
         install-size="0"
         version="0.0.0"/>

   <plugin
         id="org.eclipse.scava.metricprovider.historic.newsgroups.responsetime"
         download-size="0"
         install-size="0"
         version="0.0.0"/>

   <plugin
         id="org.eclipse.scava.metricprovider.historic.newsgroups.newusers"
         download-size="0"
         install-size="0"
         version="0.0.0"/>

   <plugin
         id="org.eclipse.scava.platform.bugtrackingsystem.sourceforge"
         download-size="0"
         install-size="0"
         version="0.0.0"/>

   <plugin
         id="org.eclipse.e4.core.commands"
         download-size="0"
         install-size="0"
         version="0.0.0"/>

   <plugin
         id="org.eclipse.scava.nlp.classifiers.sentimentanalyzer"
         download-size="0"
         install-size="0"
         version="0.0.0"/>

   <plugin
         id="org.eclipse.core.filesystem"
         download-size="0"
         install-size="0"
         version="0.0.0"/>

   <plugin
         id="org.eclipse.scava.metricprovider.trans.rascal.CC"
         download-size="0"
         install-size="0"
         version="0.0.0"/>

   <plugin
         id="org.eclipse.scava.platform.vcs.workingcopy.manager"
         download-size="0"
         install-size="0"
         version="0.0.0"/>

   <plugin
         id="org.eclipse.scava.metricprovider.trans.newsgroups.threadsrequestsreplies"
         download-size="0"
         install-size="0"
         version="0.0.0"/>

   <plugin
         id="org.eclipse.scava.metricprovider.trans.newsgroups.hourlyrequestsreplies"
         download-size="0"
         install-size="0"
         version="0.0.0"/>

   <plugin
         id="org.eclipse.scava.metricprovider.historic.newsgroups.threads"
         download-size="0"
         install-size="0"
         version="0.0.0"/>

   <plugin
         id="org.apache.commons.lang"
         download-size="0"
         install-size="0"
         version="0.0.0"/>

   <plugin
         id="org.eclipse.ant.core"
         download-size="0"
         install-size="0"
         version="0.0.0"/>

   <plugin
         id="org.eclipse.egit.github.core"
         download-size="0"
         install-size="0"
         version="0.0.0"/>

   <plugin
         id="org.eclipse.scava.platform.bugtrackingsystem.github"
         download-size="0"
         install-size="0"
         version="0.0.0"/>

   <plugin
         id="org.eclipse.scava.metricprovider.trans.bugs.newbugs"
         download-size="0"
         install-size="0"
         version="0.0.0"/>

   <plugin
         id="com.ibm.icu"
         download-size="0"
         install-size="0"
         version="0.0.0"/>

   <plugin
         id="org.eclipse.scava.metricprovider.trans.committers"
         download-size="0"
         install-size="0"
         version="0.0.0"/>

   <plugin
         id="org.apache.httpcomponents.httpcorenio"
         download-size="0"
         install-size="0"
         version="0.0.0"/>

   <plugin
         id="org.eclipse.scava.metricprovider.trans.commits"
         download-size="0"
         install-size="0"
         version="0.0.0"/>

   <plugin
         id="org.eclipse.core.variables"
         download-size="0"
         install-size="0"
         version="0.0.0"/>

   <plugin
         id="org.eclipse.scava.factoid.bugs.channelusage"
         download-size="0"
         install-size="0"
         version="0.0.0"/>

   <plugin
         id="org.eclipse.scava.platform.bugtrackingsystem.bitbucket"
         download-size="0"
         install-size="0"
         version="0.0.0"/>

   <plugin
         id="org.eclipse.core.contenttype"
         download-size="0"
         install-size="0"
         version="0.0.0"/>

   <plugin
         id="org.eclipse.equinox.registry"
         download-size="0"
         install-size="0"
         version="0.0.0"/>

   <plugin
         id="org.apache.commons.lang3"
         download-size="0"
         install-size="0"
         version="0.0.0"/>

   <plugin
         id="org.eclipse.scava.platform.admin"
         download-size="0"
         install-size="0"
         version="0.0.0"/>

   <plugin
         id="org.eclipse.scava.repository.model.bts.bugzilla"
         download-size="0"
         install-size="0"
         version="0.0.0"/>

   <plugin
         id="javax.annotation"
         download-size="0"
         install-size="0"
         version="0.0.0"/>

   <plugin
         id="org.eclipse.scava.metricprovider.historic.newsgroups.unansweredthreads"
         download-size="0"
         install-size="0"
         version="0.0.0"/>

   <plugin
         id="org.eclipse.scava.repository.model.cc.nntp"
         download-size="0"
         install-size="0"
         version="0.0.0"/>

   <plugin
         id="org.eclipse.core.databinding.observable"
         download-size="0"
         install-size="0"
         version="0.0.0"/>

   <plugin
         id="org.eclipse.compare.core"
         download-size="0"
         install-size="0"
         version="0.0.0"/>

   <plugin
         id="org.eclipse.scava.metricprovider.trans.bugs.comments"
         download-size="0"
         install-size="0"
         version="0.0.0"/>

   <plugin
         id="org.eclipse.scava.metricprovider.trans.bugs.contentclasses"
         download-size="0"
         install-size="0"
         version="0.0.0"/>

   <plugin
         id="org.eclipse.scava.metricprovider.historic.newsgroups.requestsreplies"
         download-size="0"
         install-size="0"
         version="0.0.0"/>

   <plugin
         id="org.eclipse.scava.repository.model.redmine"
         download-size="0"
         install-size="0"
         version="0.0.0"/>

   <plugin
         id="org.eclipse.emf.ecore.edit"
         download-size="0"
         install-size="0"
         version="0.0.0"/>

   <plugin
         id="org.eclipse.scava.metricprovider.trans.bugs.bugmetadata"
         download-size="0"
         install-size="0"
         version="0.0.0"/>

   <plugin
         id="org.eclipse.scava.platform.communicationchannel.nntp"
         download-size="0"
         install-size="0"
         version="0.0.0"/>

   <plugin
         id="org.eclipse.emf.ecore.change"
         download-size="0"
         install-size="0"
         version="0.0.0"/>

   <plugin
         id="org.eclipse.osgi.services"
         download-size="0"
         install-size="0"
         version="0.0.0"/>

   <plugin
         id="org.eclipse.scava.metricprovider.trans.requestreplyclassification"
         download-size="0"
         install-size="0"
         version="0.0.0"/>

   <plugin
         id="org.eclipse.scava.metricprovider.downloadcounter.sourceforge.dependencies"
         download-size="0"
         install-size="0"
         version="0.0.0"/>

   <plugin
         id="org.w3c.dom.svg"
         download-size="0"
         install-size="0"
         version="0.0.0"/>

   <plugin
         id="org.apache.batik.util.gui"
         download-size="0"
         install-size="0"
         version="0.0.0"/>

   <plugin
         id="org.eclipse.scava.repository.model.jira"
         download-size="0"
         install-size="0"
         version="0.0.0"/>

   <plugin
         id="com.google.guava"
         download-size="0"
         install-size="0"
         version="0.0.0"/>

   <plugin
         id="org.apache.xmlrpc"
         download-size="0"
         install-size="0"
         version="0.0.0"/>

   <plugin
         id="org.json"
         download-size="0"
         install-size="0"
         version="0.0.0"/>

   <plugin
         id="org.eclipse.scava.platform.vcs.svn"
         download-size="0"
         install-size="0"
         version="0.0.0"/>

   <plugin
         id="org.eclipse.scava.repository.model.cc.forum"
         download-size="0"
         install-size="0"
         version="0.0.0"/>

   <plugin
         id="org.eclipse.scava.platform.visualisation"
         download-size="0"
         install-size="0"
         version="0.0.0"/>

   <plugin
         id="org.apache.ws.commons"
         download-size="0"
         install-size="0"
         version="0.0.0"/>

   <plugin
         id="org.eclipse.scava.metricprovider.trans.sentimentclassification"
         download-size="0"
         install-size="0"
         version="0.0.0"/>

   <plugin
         id="org.eclipse.scava.repository.model.eclipse"
         download-size="0"
         install-size="0"
         version="0.0.0"/>

   <plugin
         id="org.eclipse.scava.metricprovider.trans.bugs.emotions"
         download-size="0"
         install-size="0"
         version="0.0.0"/>

   <plugin
         id="org.eclipse.scava.metricprovider.historic.newsgroups.newthreads"
         download-size="0"
         install-size="0"
         version="0.0.0"/>

   <plugin
         id="org.eclipse.scava.repository.model.googlecode.importer"
         download-size="0"
         install-size="0"
         version="0.0.0"/>

   <plugin
         id="org.eclipse.scava.metricprovider.historic.bugs.newbugs"
         download-size="0"
         install-size="0"
         version="0.0.0"/>

   <plugin
         id="org.svnkit"
         download-size="0"
         install-size="0"
         version="0.0.0"/>

   <plugin
         id="org.eclipse.scava.repository.model.cc.wiki"
         download-size="0"
         install-size="0"
         version="0.0.0"/>

   <plugin
         id="org.eclipse.scava.metricprovider.rascal.generic.churn"
         download-size="0"
         install-size="0"
         version="0.0.0"/>

   <plugin
         id="org.eclipse.scava.metricprovider.rascal.testability.java"
         download-size="0"
         install-size="0"
         version="0.0.0"/>

   <plugin
         id="org.eclipse.scava.metricprovider.trans.rascal.CC.PHP"
         download-size="0"
         install-size="0"
         version="0.0.0"/>

   <plugin
         id="org.eclipse.scava.metricprovider.trans.rascal.CC.java"
         download-size="0"
         install-size="0"
         version="0.0.0"/>

   <plugin
         id="org.eclipse.scava.metricprovider.trans.rascal.LOC"
         download-size="0"
         install-size="0"
         version="0.0.0"/>

   <plugin
         id="org.eclipse.scava.metricprovider.trans.rascal.LOC.java"
         download-size="0"
         install-size="0"
         version="0.0.0"/>

   <plugin
         id="org.eclipse.scava.metricprovider.trans.rascal.OO"
         download-size="0"
         install-size="0"
         version="0.0.0"/>

   <plugin
         id="org.eclipse.scava.metricprovider.trans.rascal.OO.PHP"
         download-size="0"
         install-size="0"
         version="0.0.0"/>

   <plugin
         id="org.eclipse.scava.metricprovider.trans.rascal.OO.java"
         download-size="0"
         install-size="0"
         version="0.0.0"/>

   <plugin
         id="org.eclipse.scava.metricprovider.trans.rascal.PHP"
         download-size="0"
         install-size="0"
         version="0.0.0"/>

   <plugin
         id="org.eclipse.scava.metricprovider.trans.rascal.advancedfeatures.java"
         download-size="0"
         install-size="0"
         version="0.0.0"/>

   <plugin
         id="org.eclipse.scava.metricprovider.trans.rascal.clones"
         download-size="0"
         install-size="0"
         version="0.0.0"/>

   <plugin
         id="org.eclipse.scava.metricprovider.trans.rascal.comments"
         download-size="0"
         install-size="0"
         version="0.0.0"/>

   <plugin
         id="org.eclipse.scava.metricprovider.trans.rascal.readability"
         download-size="0"
         install-size="0"
         version="0.0.0"/>

   <plugin
         id="org.eclipse.scava.platform.vcs.git"
         download-size="0"
         install-size="0"
         version="0.0.0"
         unpack="false"/>

   <plugin
         id="org.eclipse.scava.platform.vcs.workingcopy.git"
         download-size="0"
         install-size="0"
         version="0.0.0"/>

   <plugin
         id="org.eclipse.jgit"
         download-size="0"
         install-size="0"
         version="0.0.0"
         unpack="false"/>

   <plugin
         id="org.eclipse.scava.platform.vcs.workingcopy.svn"
         download-size="0"
         install-size="0"
         version="0.0.0"/>

   <plugin
         id="org.eclipse.scava.metricprovider.trans.newsgroups.sentiment"
         download-size="0"
         install-size="0"
         version="0.0.0"/>

   <plugin
         id="org.eclipse.scava.factoid.bugs.emotion"
         download-size="0"
         install-size="0"
         version="0.0.0"/>

   <plugin
         id="org.eclipse.scava.factoid.bugs.hourly"
         download-size="0"
         install-size="0"
         version="0.0.0"/>

   <plugin
         id="org.eclipse.scava.factoid.bugs.responsetime"
         download-size="0"
         install-size="0"
         version="0.0.0"/>

   <plugin
         id="org.eclipse.scava.factoid.bugs.sentiment"
         download-size="0"
         install-size="0"
         version="0.0.0"/>

   <plugin
         id="org.eclipse.scava.factoid.bugs.severity"
         download-size="0"
         install-size="0"
         version="0.0.0"/>

   <plugin
         id="org.eclipse.scava.factoid.bugs.size"
         download-size="0"
         install-size="0"
         version="0.0.0"/>

   <plugin
         id="org.eclipse.scava.factoid.bugs.status"
         download-size="0"
         install-size="0"
         version="0.0.0"/>

   <plugin
         id="org.eclipse.scava.factoid.bugs.threadlength"
         download-size="0"
         install-size="0"
         version="0.0.0"/>

   <plugin
         id="org.eclipse.scava.metricprovider.trans.configuration.puppet"
         download-size="0"
         install-size="0"
         version="0.0.0"/>

   <plugin
         id="org.eclipse.scava.metricprovider.trans.configuration.puppet.designsmells"
         download-size="0"
         install-size="0"
         version="0.0.0"/>

   <plugin
         id="org.eclipse.scava.metricprovider.trans.configuration.puppet.implementationsmells"
         download-size="0"
         install-size="0"
         version="0.0.0"/>

   <plugin
         id="org.eclipse.scava.metricprovider.historic.configuration.puppet.designsmells"
         download-size="0"
         install-size="0"
         version="0.0.0"/>

   <plugin
         id="org.eclipse.scava.metricprovider.historic.configuration.puppet.implementationsmells"
         download-size="0"
         install-size="0"
         version="0.0.0"/>

   <plugin
         id="org.eclipse.scava.metricprovider.trans.configuration.docker.smells"
         download-size="0"
         install-size="0"
         version="0.0.0"/>

   <plugin
         id="org.eclipse.scava.metricprovider.historic.configuration.docker.smells"
         download-size="0"
         install-size="0"
         version="0.0.0"/>

   <plugin
         id="org.eclipse.scava.metricprovider.trans.configuration.docker.dependencies"
         download-size="0"
         install-size="0"
         version="0.0.0"/>

   <plugin
         id="org.eclipse.scava.metricprovider.historic.configuration.docker.dependencies"
         download-size="0"
         install-size="0"
         version="0.0.0"/>

   <plugin
         id="org.eclipse.scava.factoid.bugs.users"
         download-size="0"
         install-size="0"
         version="0.0.0"/>

   <plugin
         id="org.eclipse.scava.factoid.bugs.weekly"
         download-size="0"
         install-size="0"
         version="0.0.0"/>

   <plugin
         id="org.eclipse.scava.factoid.newsgroups.channelusage"
         download-size="0"
         install-size="0"
         version="0.0.0"/>

   <plugin
         id="org.eclipse.scava.factoid.newsgroups.emotion"
         download-size="0"
         install-size="0"
         version="0.0.0"/>

   <plugin
         id="org.eclipse.scava.factoid.newsgroups.hourly"
         download-size="0"
         install-size="0"
         version="0.0.0"/>

   <plugin
         id="org.eclipse.scava.factoid.newsgroups.responsetime"
         download-size="0"
         install-size="0"
         version="0.0.0"/>

   <plugin
         id="org.eclipse.scava.factoid.newsgroups.sentiment"
         download-size="0"
         install-size="0"
         version="0.0.0"/>

   <plugin
         id="org.eclipse.scava.factoid.newsgroups.severity"
         download-size="0"
         install-size="0"
         version="0.0.0"/>

   <plugin
         id="org.eclipse.scava.factoid.newsgroups.size"
         download-size="0"
         install-size="0"
         version="0.0.0"/>

   <plugin
         id="org.eclipse.scava.factoid.newsgroups.status"
         download-size="0"
         install-size="0"
         version="0.0.0"/>

   <plugin
         id="org.eclipse.scava.factoid.newsgroups.threadlength"
         download-size="0"
         install-size="0"
         version="0.0.0"/>

   <plugin
         id="org.eclipse.scava.factoid.newsgroups.users"
         download-size="0"
         install-size="0"
         version="0.0.0"/>

   <plugin
         id="org.eclipse.scava.factoid.newsgroups.weekly"
         download-size="0"
         install-size="0"
         version="0.0.0"/>

   <plugin
         id="org.eclipse.scava.metricprovider.historic.bugs.bugs"
         download-size="0"
         install-size="0"
         version="0.0.0"/>

   <plugin
         id="org.eclipse.scava.metricprovider.historic.bugs.emotions"
         download-size="0"
         install-size="0"
         version="0.0.0"/>

   <plugin
         id="org.eclipse.scava.metricprovider.historic.bugs.newusers"
         download-size="0"
         install-size="0"
         version="0.0.0"/>

   <plugin
         id="org.eclipse.scava.metricprovider.historic.bugs.requestsreplies"
         download-size="0"
         install-size="0"
         version="0.0.0"/>

   <plugin
         id="org.eclipse.scava.metricprovider.historic.bugs.requestsreplies.average"
         download-size="0"
         install-size="0"
         version="0.0.0"/>

   <plugin
         id="org.eclipse.scava.metricprovider.historic.bugs.responsetime"
         download-size="0"
         install-size="0"
         version="0.0.0"/>

   <plugin
         id="org.eclipse.scava.metricprovider.historic.bugs.severity"
         download-size="0"
         install-size="0"
         version="0.0.0"/>

   <plugin
         id="org.eclipse.scava.metricprovider.historic.bugs.severitybugstatus"
         download-size="0"
         install-size="0"
         version="0.0.0"/>

   <plugin
         id="org.eclipse.scava.metricprovider.historic.bugs.severityresponsetime"
         download-size="0"
         install-size="0"
         version="0.0.0"/>

   <plugin
         id="org.eclipse.scava.metricprovider.historic.bugs.severitysentiment"
         download-size="0"
         install-size="0"
         version="0.0.0"/>

   <plugin
         id="org.eclipse.scava.metricprovider.historic.bugs.topics"
         download-size="0"
         install-size="0"
         version="0.0.0"/>

   <plugin
         id="org.eclipse.scava.metricprovider.historic.bugs.unansweredbugs"
         download-size="0"
         install-size="0"
         version="0.0.0"/>

   <plugin
         id="org.eclipse.scava.metricprovider.historic.bugs.users"
         download-size="0"
         install-size="0"
         version="0.0.0"/>

   <plugin
         id="org.eclipse.scava.metricprovider.historic.newsgroups.emotions"
         download-size="0"
         install-size="0"
         version="0.0.0"/>

   <plugin
         id="org.eclipse.scava.metricprovider.historic.newsgroups.requestsreplies.average"
         download-size="0"
         install-size="0"
         version="0.0.0"/>

   <plugin
         id="org.eclipse.scava.metricprovider.historic.newsgroups.severity"
         download-size="0"
         install-size="0"
         version="0.0.0"/>

   <plugin
         id="org.eclipse.scava.metricprovider.historic.newsgroups.severityresponsetime"
         download-size="0"
         install-size="0"
         version="0.0.0"/>

   <plugin
         id="org.eclipse.scava.metricprovider.historic.newsgroups.severitysentiment"
         download-size="0"
         install-size="0"
         version="0.0.0"/>

   <plugin
         id="org.eclipse.scava.metricprovider.historic.newsgroups.topics"
         download-size="0"
         install-size="0"
         version="0.0.0"/>

   <plugin
         id="org.eclipse.scava.metricprovider.style"
         download-size="0"
         install-size="0"
         version="0.0.0"/>

   <plugin
         id="org.eclipse.scava.metricprovider.trans.bugs.activeusers"
         download-size="0"
         install-size="0"
         version="0.0.0"/>

   <plugin
         id="org.eclipse.scava.metricprovider.trans.bugs.dailyrequestsreplies"
         download-size="0"
         install-size="0"
         version="0.0.0"/>

   <plugin
         id="org.eclipse.scava.metricprovider.trans.bugs.hourlyrequestsreplies"
         download-size="0"
         install-size="0"
         version="0.0.0"/>

   <plugin
         id="org.eclipse.scava.metricprovider.trans.bugs.requestsreplies"
         download-size="0"
         install-size="0"
         version="0.0.0"/>

   <plugin
         id="org.eclipse.scava.metricprovider.trans.severityclassification"
         download-size="0"
         install-size="0"
         version="0.0.0"/>

   <plugin
         id="org.eclipse.scava.metricprovider.trans.topics"
         download-size="0"
         install-size="0"
         version="0.0.0"/>

   <plugin
         id="org.carrot2.api"
         download-size="0"
         install-size="0"
         version="0.0.0"/>

   <plugin
         id="org.carrot2.dependencies"
         download-size="0"
         install-size="0"
         version="0.0.0"/>

   <plugin
         id="org.eclipse.scava.severityclassifier.opennlptartarus.libsvm"
         download-size="0"
         install-size="0"
         version="0.0.0"/>

   <plugin
         id="org.eclipse.e4.core.contexts"
         download-size="0"
         install-size="0"
         version="0.0.0"
         unpack="false"/>

   <plugin
         id="org.apache.log4j"
         download-size="0"
         install-size="0"
         version="0.0.0"/>

   <plugin
         id="org.w3c.dom.events"
         download-size="0"
         install-size="0"
         version="0.0.0"
         unpack="false"/>

   <plugin
         id="com.jcraft.jsch"
         download-size="0"
         install-size="0"
         version="0.0.0"
         unpack="false"/>

   <plugin
         id="org.eclipse.scava.platform.communicationchannel.sourceforge"
         download-size="0"
         install-size="0"
         version="0.0.0"
         unpack="false"/>

   <plugin
         id="org.eclipse.scava.platform.communicationchannel"
         download-size="0"
         install-size="0"
         version="0.0.0"
         unpack="false"/>

   <plugin
         id="org.eclipse.scava.repository.model.importer"
         download-size="0"
         install-size="0"
         version="0.0.0"
         unpack="false"/>

   <plugin
         id="org.eclipse.equinox.http.servlet"
         download-size="0"
         install-size="0"
         version="0.0.0"
         unpack="false"/>

   <plugin
         id="org.eclipse.jetty.client"
         download-size="0"
         install-size="0"
         version="0.0.0"
         unpack="false"/>

   <plugin
         id="org.eclipse.jetty.http"
         download-size="0"
         install-size="0"
         version="0.0.0"
         unpack="false"/>

   <plugin
         id="org.eclipse.jetty.io"
         download-size="0"
         install-size="0"
         version="0.0.0"
         unpack="false"/>

   <plugin
         id="org.eclipse.jetty.server"
         download-size="0"
         install-size="0"
         version="0.0.0"
         unpack="false"/>

   <plugin
         id="org.eclipse.jetty.spdy.client"
         download-size="0"
         install-size="0"
         version="0.0.0"
         unpack="false"/>

   <plugin
         id="org.eclipse.jetty.spdy.core"
         download-size="0"
         install-size="0"
         version="0.0.0"
         unpack="false"/>

   <plugin
         id="org.eclipse.jetty.spdy.http.common"
         download-size="0"
         install-size="0"
         version="0.0.0"
         unpack="false"/>

   <plugin
         id="org.eclipse.jetty.spdy.http.server"
         download-size="0"
         install-size="0"
         version="0.0.0"
         unpack="false"/>

   <plugin
         id="org.eclipse.jetty.spdy.server"
         download-size="0"
         install-size="0"
         version="0.0.0"
         unpack="false"/>

   <plugin
         id="org.eclipse.jetty.util"
         download-size="0"
         install-size="0"
         version="0.0.0"
         unpack="false"/>

   <plugin
         id="org.restlet"
         download-size="0"
         install-size="0"
         version="0.0.0"
         unpack="false"/>

   <plugin
         id="org.restlet.ext.jetty"
         download-size="0"
         install-size="0"
         version="0.0.0"
         unpack="false"/>

   <plugin
         id="org.eclipse.scava.dependency.model.maven"
         download-size="0"
         install-size="0"
         version="0.0.0"
         unpack="false"/>

   <plugin
         id="org.eclipse.scava.dependency.model.osgi"
         download-size="0"
         install-size="0"
         version="0.0.0"
         unpack="false"/>

   <plugin
         id="org.eclipse.scava.metricprovider.trans.rascal.dependency"
         download-size="0"
         install-size="0"
         version="0.0.0"
         unpack="false"/>

   <plugin
         id="org.eclipse.scava.metricprovider.trans.rascal.dependency.maven"
         download-size="0"
         install-size="0"
         version="0.0.0"
         unpack="false"/>

   <plugin
         id="org.eclipse.scava.metricprovider.trans.rascal.dependency.osgi"
         download-size="0"
         install-size="0"
         version="0.0.0"
         unpack="false"/>

   <plugin
         id="org.eclipse.scava.platform.analysis.data"
         download-size="0"
         install-size="0"
         version="0.0.0"
         unpack="false"/>

   <plugin
         id="org.eclipse.scava.nlp.classifiers.codedetector"
         download-size="0"
         install-size="0"
         version="0.0.0"
         unpack="false"/>

   <plugin
         id="org.eclipse.scava.nlp.classifiers.emotionclassifier"
         download-size="0"
         install-size="0"
         version="0.0.0"
         unpack="false"/>

   <plugin
         id="org.eclipse.scava.nlp.libraries.fasttext"
         download-size="0"
         install-size="0"
         version="0.0.0"
         unpack="false"/>

   <plugin
         id="org.eclipse.scava.nlp.resources.sentinet5"
         download-size="0"
         install-size="0"
         version="0.0.0"
         unpack="false"/>

   <plugin
         id="org.eclipse.scava.nlp.tools.core"
         download-size="0"
         install-size="0"
         version="0.0.0"
         unpack="false"/>

   <plugin
         id="org.eclipse.scava.nlp.tools.other"
         download-size="0"
         install-size="0"
         version="0.0.0"
         unpack="false"/>

   <plugin
         id="org.eclipse.scava.nlp.tools.plaintext"
         download-size="0"
         install-size="0"
         version="0.0.0"
         unpack="false"/>

   <plugin
         id="org.eclipse.scava.nlp.tools.predictions"
         download-size="0"
         install-size="0"
         version="0.0.0"
         unpack="false"/>

   <plugin
         id="org.eclipse.scava.nlp.tools.preprocessor"
         download-size="0"
         install-size="0"
         version="0.0.0"
         unpack="false"/>

   <plugin
         id="org.eclipse.scava.nlp.tools.vasttext"
         download-size="0"
         install-size="0"
         version="0.0.0"
         unpack="false"/>

   <plugin
         id="org.eclipse.scava.platform.bugtrackingsystem.gitlab"
         download-size="0"
         install-size="0"
         version="0.0.0"
         unpack="false"/>

   <plugin
         id="org.eclipse.scava.repository.model.gitlab"
         download-size="0"
         install-size="0"
         version="0.0.0"
         unpack="false"/>

   <plugin
         id="org.eclipse.scava.repository.model.gitlab.importer"
         download-size="0"
         install-size="0"
         version="0.0.0"
         unpack="false"/>

   <plugin
         id="org.eclipse.scava.platform.bugtrackingsystem.mantis"
         download-size="0"
         install-size="0"
         version="0.0.0"
         unpack="false"/>

   <plugin
         id="org.eclipse.scava.repository.model.mantis"
         download-size="0"
         install-size="0"
         version="0.0.0"
         unpack="false"/>

   <plugin
         id="org.eclipse.scava.platform.communicationchannel.eclipseforums"
         download-size="0"
         install-size="0"
         version="0.0.0"
         unpack="false"/>

   <plugin
         id="org.eclipse.scava.repository.model.cc.eclipseforums"
         download-size="0"
         install-size="0"
         version="0.0.0"
         unpack="false"/>

   <plugin
         id="org.eclipse.scava.metricprovider.trans.emotionclassification"
         download-size="0"
         install-size="0"
         version="0.0.0"
         unpack="false"/>

   <plugin
         id="org.eclipse.scava.metricprovider.trans.plaintextprocessing"
         download-size="0"
         install-size="0"
         version="0.0.0"
         unpack="false"/>

   <plugin
         id="org.eclipse.scava.metricprovider.trans.detectingcode"
         download-size="0"
         install-size="0"
         version="0.0.0"
         unpack="false"/>

   <plugin
         id="com.squareup.okhttp3"
         download-size="0"
         install-size="0"
         version="0.0.0"
         unpack="false"/>

   <plugin
         id="com.squareup.okio"
         download-size="0"
         install-size="0"
         version="0.0.0"/>

   <plugin
         id="com.google.gson"
         download-size="0"
         install-size="0"
         version="0.0.0"
         unpack="false"/>

   <plugin
         id="org.slf4j.api"
         download-size="0"
         install-size="0"
         version="0.0.0"
         unpack="false"/>

   <plugin
         id="org.tukaani.xz"
         download-size="0"
         install-size="0"
         version="0.0.0"
         unpack="false"/>

   <plugin
         id="org.eclipse.scava.metricprovider.trans.bugs.references"
         download-size="0"
         install-size="0"
         version="0.0.0"
         unpack="false"/>

   <plugin
         id="org.eclipse.scava.nlp.tools.references"
         download-size="0"
         install-size="0"
         version="0.0.0"
         unpack="false"/>

   <plugin
         id="org.eclipse.scava.metricprovider.trans.commits.messagereferences"
         download-size="0"
         install-size="0"
         version="0.0.0"
         unpack="false"/>

   <plugin
         id="org.eclipse.scava.nlp.tools.readability"
         download-size="0"
         install-size="0"
         version="0.0.0"
         unpack="false"/>

   <plugin
         id="com.googlecode.javaewah.JavaEWAH"
         download-size="0"
         install-size="0"
         version="0.0.0"/>

   <plugin
         id="com.jcraft.jzlib"
         download-size="0"
         install-size="0"
         version="0.0.0"
         unpack="false"/>

   <plugin
         id="org.bouncycastle.bcpg-jdk15on"
         download-size="0"
         install-size="0"
         version="0.0.0"/>

   <plugin
         id="org.bouncycastle.bcpkix-jdk15on"
         download-size="0"
         install-size="0"
         version="0.0.0"/>

   <plugin
         id="org.bouncycastle.bcprov-jdk15on"
         download-size="0"
         install-size="0"
         version="0.0.0"/>

   <plugin
         id="org.slf4j.slf4j-api"
         download-size="0"
         install-size="0"
         version="0.0.0"/>

   <plugin
         id="org.eclipse.scava.metricprovider.trans.documentation"
         download-size="0"
         install-size="0"
         version="0.0.0"
         unpack="false"/>

   <plugin
         id="org.eclipse.scava.platform.documentation.github"
         download-size="0"
         install-size="0"
         version="0.0.0"
         unpack="false"/>

   <plugin
         id="org.eclipse.scava.metricprovider.trans.documentation.detectingcode"
         download-size="0"
         install-size="0"
         version="0.0.0"
         unpack="false"/>

   <plugin
         id="org.eclipse.scava.metricprovider.trans.documentation.readability"
         download-size="0"
         install-size="0"
         version="0.0.0"
         unpack="false"/>

   <plugin
         id="org.eclipse.scava.metricprovider.historic.documentation.readability"
         download-size="0"
         install-size="0"
         version="0.0.0"
         unpack="false"/>

</feature>
>>>>>>> 687422c2
<|MERGE_RESOLUTION|>--- conflicted
+++ resolved
@@ -1,4075 +1,2097 @@
-<<<<<<< HEAD
-<?xml version="1.0" encoding="UTF-8"?>
-<feature
-      id="org.eclipse.scava.platform.feature"
-      label="Feature"
-      version="1.0.0.qualifier">
-
-   <description url="http://www.example.com/description">
-      [Enter Feature Description here.]
-   </description>
-
-   <copyright url="http://www.example.com/copyright">
-      [Enter Copyright Description here.]
-   </copyright>
-
-   <license url="http://www.example.com/license">
-      [Enter License Description here.]
-   </license>
-
-   <plugin
-         id="org.eclipse.scava.metricprovider.rascal"
-         download-size="0"
-         install-size="0"
-         version="0.0.0"/>
-
-   <plugin
-         id="org.eclipse.scava.libsvm"
-         download-size="0"
-         install-size="0"
-         version="0.0.0"/>
-
-   <plugin
-         id="org.eclipse.e4.core.services"
-         download-size="0"
-         install-size="0"
-         version="0.0.0"/>
-
-   <plugin
-         id="org.eclipse.emf.common"
-         download-size="0"
-         install-size="0"
-         version="0.0.0"/>
-
-   <plugin
-         id="org.eclipse.emf.ecore"
-         download-size="0"
-         install-size="0"
-         version="0.0.0"/>
-
-   <plugin
-         id="org.eclipse.help"
-         download-size="0"
-         install-size="0"
-         version="0.0.0"/>
-
-   <plugin
-         id="org.eclipse.scava.code.model.java"
-         download-size="0"
-         install-size="0"
-         version="0.0.0"/>
-
-   <plugin
-         id="org.eclipse.equinox.ds"
-         download-size="0"
-         install-size="0"
-         version="0.0.0"/>
-
-   <plugin
-         id="org.eclipse.scava.metricprovider.trans.hourlycommits"
-         download-size="0"
-         install-size="0"
-         version="0.0.0"/>
-
-   <plugin
-         id="org.eclipse.scava.repository.model.vcs.svn"
-         download-size="0"
-         install-size="0"
-         version="0.0.0"/>
-
-   <plugin
-         id="org.eclipse.xsd.edit"
-         download-size="0"
-         install-size="0"
-         version="0.0.0"/>
-
-   <plugin
-         id="org.w3c.css.sac"
-         download-size="0"
-         install-size="0"
-         version="0.0.0"/>
-
-   <plugin
-         id="org.eclipse.scava.contentclassifier.opennlptartarus.libsvm"
-         download-size="0"
-         install-size="0"
-         version="0.0.0"/>
-
-   <plugin
-         id="org.eclipse.scava.platform.bugtrackingsystem.jira"
-         download-size="0"
-         install-size="0"
-         version="0.0.0"/>
-
-   <plugin
-         id="org.eclipse.scava.metricprovider.trans.newsgroups.threads"
-         download-size="0"
-         install-size="0"
-         version="0.0.0"/>
-
-   <plugin
-         id="com.google.code.gson"
-         download-size="0"
-         install-size="0"
-         version="0.0.0"/>
-
-   <plugin
-         id="org.eclipse.scava.metricprovider.historic.newsgroups.users"
-         download-size="0"
-         install-size="0"
-         version="0.0.0"/>
-
-   <plugin
-         id="javax.mail"
-         download-size="0"
-         install-size="0"
-         version="0.0.0"/>
-
-   <plugin
-         id="org.eclipse.scava.factoid.cocomo"
-         download-size="0"
-         install-size="0"
-         version="0.0.0"/>
-
-   <plugin
-         id="org.eclipse.equinox.security"
-         download-size="0"
-         install-size="0"
-         version="0.0.0"/>
-
-   <plugin
-         id="org.eclipse.core.jobs"
-         download-size="0"
-         install-size="0"
-         version="0.0.0"/>
-
-   <plugin
-         id="org.eclipse.core.resources"
-         download-size="0"
-         install-size="0"
-         version="0.0.0"/>
-
-   <plugin
-         id="com.googlecode.pongo.runtime"
-         download-size="0"
-         install-size="0"
-         version="0.0.0"/>
-
-   <plugin
-         id="org.eclipse.osgi"
-         download-size="0"
-         install-size="0"
-         version="0.0.0"/>
-
-   <plugin
-         id="org.eclipse.scava.opennlp"
-         download-size="0"
-         install-size="0"
-         version="0.0.0"/>
-
-   <plugin
-         id="org.eclipse.scava.platform.bugtrackingsystem"
-         download-size="0"
-         install-size="0"
-         version="0.0.0"/>
-
-   <plugin
-         id="org.eclipse.scava.metricprovider.trans.newsgroups.dailyrequestsreplies"
-         download-size="0"
-         install-size="0"
-         version="0.0.0"/>
-
-   <plugin
-         id="org.eclipse.core.databinding.property"
-         download-size="0"
-         install-size="0"
-         version="0.0.0"/>
-
-   <plugin
-         id="org.eclipse.equinox.common"
-         download-size="0"
-         install-size="0"
-         version="0.0.0"/>
-
-   <plugin
-         id="org.eclipse.scava.metricprovider.trans.newsgroups.emotions"
-         download-size="0"
-         install-size="0"
-         version="0.0.0"/>
-
-   <plugin
-         id="org.eclipse.scava.repository.model.eclipse.importer"
-         download-size="0"
-         install-size="0"
-         version="0.0.0"/>
-
-   <plugin
-         id="org.eclipse.core.runtime"
-         download-size="0"
-         install-size="0"
-         version="0.0.0"/>
-
-   <plugin
-         id="org.apache.httpcomponents.httpasyncclient"
-         download-size="0"
-         install-size="0"
-         version="0.0.0"/>
-
-   <plugin
-         id="org.eclipse.scava.platform.osgi"
-         download-size="0"
-         install-size="0"
-         version="0.0.0"/>
-
-   <plugin
-         id="org.jsoup.jsoup"
-         download-size="0"
-         install-size="0"
-         version="0.0.0"/>
-
-   <plugin
-         id="org.eclipse.scava.repository.model.redmine.importer"
-         download-size="0"
-         install-size="0"
-         version="0.0.0"/>
-
-   <plugin
-         id="org.eclipse.scava.repository.model.vcs.git"
-         download-size="0"
-         install-size="0"
-         version="0.0.0"/>
-
-   <plugin
-         id="org.eclipse.scava.platform.bugtrackingsystem.redmine"
-         download-size="0"
-         install-size="0"
-         version="0.0.0"/>
-
-   <plugin
-         id="org.eclipse.scava.repository.model.github"
-         download-size="0"
-         install-size="0"
-         version="0.0.0"/>
-
-   <plugin
-         id="org.eclipse.xsd"
-         download-size="0"
-         install-size="0"
-         version="0.0.0"/>
-
-   <plugin
-         id="org.eclipse.scava.platform"
-         download-size="0"
-         install-size="0"
-         version="0.0.0"/>
-
-   <plugin
-         id="org.eclipse.text"
-         download-size="0"
-         install-size="0"
-         version="0.0.0"/>
-
-   <plugin
-         id="org.eclipse.scava.repository.model.bitbucket"
-         download-size="0"
-         install-size="0"
-         version="0.0.0"/>
-
-   <plugin
-         id="org.eclipse.core.net"
-         download-size="0"
-         install-size="0"
-         version="0.0.0"/>
-
-   <plugin
-         id="org.eclipse.e4.core.di.extensions"
-         download-size="0"
-         install-size="0"
-         version="0.0.0"/>
-
-   <plugin
-         id="org.apache.commons.logging"
-         download-size="0"
-         install-size="0"
-         version="0.0.0"/>
-
-   <plugin
-         id="org.eclipse.scava.metricprovider.historic.bugs.sentiment"
-         download-size="0"
-         install-size="0"
-         version="0.0.0"/>
-
-   <plugin
-         id="javax.servlet"
-         download-size="0"
-         install-size="0"
-         version="0.0.0"/>
-
-   <plugin
-         id="org.eclipse.scava.code.model.generic"
-         download-size="0"
-         install-size="0"
-         version="0.0.0"/>
-
-   <plugin
-         id="org.eclipse.scava.repository.model"
-         download-size="0"
-         install-size="0"
-         version="0.0.0"/>
-
-   <plugin
-         id="javax.inject"
-         download-size="0"
-         install-size="0"
-         version="0.0.0"/>
-
-   <plugin
-         id="org.eclipse.equinox.event"
-         download-size="0"
-         install-size="0"
-         version="0.0.0"/>
-
-   <plugin
-         id="org.eclipse.core.expressions"
-         download-size="0"
-         install-size="0"
-         version="0.0.0"/>
-
-   <plugin
-         id="org.w3c.dom.smil"
-         download-size="0"
-         install-size="0"
-         version="0.0.0"/>
-
-   <plugin
-         id="org.apache.httpcomponents.httpmime"
-         download-size="0"
-         install-size="0"
-         version="0.0.0"/>
-
-   <plugin
-         id="org.eclipse.scava.nlp.classifiers.requestreplydetector"
-         download-size="0"
-         install-size="0"
-         version="0.0.0"/>
-
-   <plugin
-         id="org.apache.commons.math"
-         download-size="0"
-         install-size="0"
-         version="0.0.0"/>
-
-   <plugin
-         id="org.eclipse.scava.metricprovider.historic.commitsovertime"
-         download-size="0"
-         install-size="0"
-         version="0.0.0"/>
-
-   <plugin
-         id="sparky"
-         download-size="0"
-         install-size="0"
-         version="0.0.0"/>
-
-   <plugin
-         id="org.eclipse.core.filebuffers"
-         download-size="0"
-         install-size="0"
-         version="0.0.0"/>
-
-   <plugin
-         id="com.googlecode.pongo.runtime.dependencies"
-         download-size="0"
-         install-size="0"
-         version="0.0.0"/>
-
-   <plugin
-         id="org.eclipse.scava.jackson"
-         download-size="0"
-         install-size="0"
-         version="0.0.0"/>
-
-   <plugin
-         id="com.googlecode.pongo.runtime.osgi"
-         download-size="0"
-         install-size="0"
-         version="0.0.0"/>
-
-   <plugin
-         id="org.eclipse.scava.metricprovider.historic.numberofcommitters"
-         download-size="0"
-         install-size="0"
-         version="0.0.0"/>
-
-   <plugin
-         id="org.eclipse.scava.metricprovider.historic.bugs.patches"
-         download-size="0"
-         install-size="0"
-         version="0.0.0"/>
-
-   <plugin
-         id="javax.xml"
-         download-size="0"
-         install-size="0"
-         version="0.0.0"/>
-
-   <plugin
-         id="org.eclipse.scava.platform.client.api"
-         download-size="0"
-         install-size="0"
-         version="0.0.0"/>
-
-   <plugin
-         id="org.eclipse.equinox.preferences"
-         download-size="0"
-         install-size="0"
-         version="0.0.0"/>
-
-   <plugin
-         id="org.eclipse.scava.metricprovider.historic.bugs.comments"
-         download-size="0"
-         install-size="0"
-         version="0.0.0"/>
-
-   <plugin
-         id="org.eclipse.equinox.bidi"
-         download-size="0"
-         install-size="0"
-         version="0.0.0"/>
-
-   <plugin
-         id="org.eclipse.equinox.app"
-         download-size="0"
-         install-size="0"
-         version="0.0.0"/>
-
-   <plugin
-         id="org.eclipse.scava.metricprovider.trans.dailycommits"
-         download-size="0"
-         install-size="0"
-         version="0.0.0"/>
-
-   <plugin
-         id="org.apache.xmlrpc.common"
-         download-size="0"
-         install-size="0"
-         version="0.0.0"/>
-
-   <plugin
-         id="org.apache.commons.codec"
-         download-size="0"
-         install-size="0"
-         version="0.0.0"/>
-
-   <plugin
-         id="org.eclipse.scava.repository.model.sourceforge.importer"
-         download-size="0"
-         install-size="0"
-         version="0.0.0"/>
-
-   <plugin
-         id="com.fasterxml.jackson"
-         download-size="0"
-         install-size="0"
-         version="0.0.0"/>
-
-   <plugin
-         id="org.eclipse.scava.repository.model.vcs.cvs"
-         download-size="0"
-         install-size="0"
-         version="0.0.0"/>
-
-   <plugin
-         id="org.eclipse.core.commands"
-         download-size="0"
-         install-size="0"
-         version="0.0.0"/>
-
-   <plugin
-         id="com.j2bugzilla"
-         download-size="0"
-         install-size="0"
-         version="0.0.0"/>
-
-   <plugin
-         id="org.eclipse.scava.metricprovider.historic.newsgroups.sentiment"
-         download-size="0"
-         install-size="0"
-         version="0.0.0"/>
-
-   <plugin
-         id="org.junit"
-         download-size="0"
-         install-size="0"
-         version="0.0.0"/>
-
-   <plugin
-         id="org.eclipse.scava.metricprovider.historic.bugs.opentime"
-         download-size="0"
-         install-size="0"
-         version="0.0.0"/>
-
-   <plugin
-         id="org.eclipse.scava.repository.model.googlecode"
-         download-size="0"
-         install-size="0"
-         version="0.0.0"/>
-
-   <plugin
-         id="org.eclipse.scava.libsvm.dependencies"
-         download-size="0"
-         install-size="0"
-         version="0.0.0"/>
-
-   <plugin
-         id="org.eclipse.scava.metricprovider.trans.newsgroups.articles"
-         download-size="0"
-         install-size="0"
-         version="0.0.0"/>
-
-   <plugin
-         id="org.eclipse.scava.repository.model.importer.exception"
-         download-size="0"
-         install-size="0"
-         version="0.0.0"/>
-
-   <plugin
-         id="org.eclipse.scava.metricprovider.trans.newsgroups.contentclasses"
-         download-size="0"
-         install-size="0"
-         version="0.0.0"/>
-
-   <plugin
-         id="org.eclipse.scava.platform.bugtrackingsystem.bugzilla"
-         download-size="0"
-         install-size="0"
-         version="0.0.0"/>
-
-   <plugin
-         id="org.eclipse.scava.metricprovider.historic.bugs.status"
-         download-size="0"
-         install-size="0"
-         version="0.0.0"/>
-
-   <plugin
-         id="org.eclipse.core.databinding"
-         download-size="0"
-         install-size="0"
-         version="0.0.0"/>
-
-   <plugin
-         id="org.joda.time"
-         download-size="0"
-         install-size="0"
-         version="0.0.0"/>
-
-   <plugin
-         id="org.eclipse.scava.repository.model.sourceforge"
-         download-size="0"
-         install-size="0"
-         version="0.0.0"/>
-
-   <plugin
-         id="com.mashape.unirest"
-         download-size="0"
-         install-size="0"
-         version="0.0.0"/>
-
-   <plugin
-         id="org.eclipse.scava.code.model.php"
-         download-size="0"
-         install-size="0"
-         version="0.0.0"/>
-
-   <plugin
-         id="org.eclipse.emf.edit"
-         download-size="0"
-         install-size="0"
-         version="0.0.0"/>
-
-   <plugin
-         id="org.eclipse.scava.metricprovider.historic.newsgroups.articles"
-         download-size="0"
-         install-size="0"
-         version="0.0.0"/>
-
-   <plugin
-         id="org.hamcrest.core"
-         download-size="0"
-         install-size="0"
-         version="0.0.0"/>
-
-   <plugin
-         id="org.eclipse.scava.repository.model.github.importer"
-         download-size="0"
-         install-size="0"
-         version="0.0.0"/>
-
-   <plugin
-         id="org.eclipse.emf.ecore.xmi"
-         download-size="0"
-         install-size="0"
-         version="0.0.0"/>
-
-   <plugin
-         id="org.eclipse.scava.metricprovider.trans.newsgroups.activeusers"
-         download-size="0"
-         install-size="0"
-         version="0.0.0"/>
-
-   <plugin
-         id="org.mapdb"
-         download-size="0"
-         install-size="0"
-         version="0.0.0"/>
-
-   <plugin
-         id="org.eclipse.scava.repository.model.importerdependencies"
-         download-size="0"
-         install-size="0"
-         version="0.0.0"/>
-
-   <plugin
-         id="org.apache.batik.util"
-         download-size="0"
-         install-size="0"
-         version="0.0.0"/>
-
-   <plugin
-         id="org.apache.httpcomponents.httpclient"
-         download-size="0"
-         install-size="0"
-         version="0.0.0"/>
-
-   <plugin
-         id="org.eclipse.e4.core.di"
-         download-size="0"
-         install-size="0"
-         version="0.0.0"/>
-
-   <plugin
-         id="org.eclipse.scava.metricprovider.trans.bugs.patches"
-         download-size="0"
-         install-size="0"
-         version="0.0.0"/>
-
-   <plugin
-         id="org.eclipse.equinox.util"
-         download-size="0"
-         install-size="0"
-         version="0.0.0"/>
-
-   <plugin
-         id="org.apache.commons.net"
-         download-size="0"
-         install-size="0"
-         version="0.0.0"/>
-
-   <plugin
-         id="org.eclipse.scava.tartarus.parser.posstemmer"
-         download-size="0"
-         install-size="0"
-         version="0.0.0"/>
-
-   <plugin
-         id="org.apache.batik.css"
-         download-size="0"
-         install-size="0"
-         version="0.0.0"/>
-
-   <plugin
-         id="org.apache.httpcomponents.httpcore"
-         download-size="0"
-         install-size="0"
-         version="0.0.0"/>
-
-   <plugin
-         id="org.eclipse.scava.metricprovider.historic.newsgroups.responsetime"
-         download-size="0"
-         install-size="0"
-         version="0.0.0"/>
-
-   <plugin
-         id="org.eclipse.scava.metricprovider.historic.newsgroups.newusers"
-         download-size="0"
-         install-size="0"
-         version="0.0.0"/>
-
-   <plugin
-         id="org.eclipse.scava.platform.bugtrackingsystem.sourceforge"
-         download-size="0"
-         install-size="0"
-         version="0.0.0"/>
-
-   <plugin
-         id="org.eclipse.e4.core.commands"
-         download-size="0"
-         install-size="0"
-         version="0.0.0"/>
-
-   <plugin
-         id="org.eclipse.scava.nlp.classifiers.sentimentanalyzer"
-         download-size="0"
-         install-size="0"
-         version="0.0.0"/>
-
-   <plugin
-         id="org.eclipse.core.filesystem"
-         download-size="0"
-         install-size="0"
-         version="0.0.0"/>
-
-   <plugin
-         id="org.eclipse.scava.metricprovider.trans.rascal.CC"
-         download-size="0"
-         install-size="0"
-         version="0.0.0"/>
-
-   <plugin
-         id="org.eclipse.scava.platform.vcs.workingcopy.manager"
-         download-size="0"
-         install-size="0"
-         version="0.0.0"/>
-
-   <plugin
-         id="org.eclipse.scava.metricprovider.trans.newsgroups.threadsrequestsreplies"
-         download-size="0"
-         install-size="0"
-         version="0.0.0"/>
-
-   <plugin
-         id="org.eclipse.scava.metricprovider.trans.newsgroups.hourlyrequestsreplies"
-         download-size="0"
-         install-size="0"
-         version="0.0.0"/>
-
-   <plugin
-         id="org.eclipse.scava.metricprovider.historic.newsgroups.threads"
-         download-size="0"
-         install-size="0"
-         version="0.0.0"/>
-
-   <plugin
-         id="org.apache.commons.lang"
-         download-size="0"
-         install-size="0"
-         version="0.0.0"/>
-
-   <plugin
-         id="org.eclipse.ant.core"
-         download-size="0"
-         install-size="0"
-         version="0.0.0"/>
-
-   <plugin
-         id="org.eclipse.egit.github.core"
-         download-size="0"
-         install-size="0"
-         version="0.0.0"/>
-
-   <plugin
-         id="org.eclipse.scava.platform.bugtrackingsystem.github"
-         download-size="0"
-         install-size="0"
-         version="0.0.0"/>
-
-   <plugin
-         id="org.eclipse.scava.metricprovider.trans.bugs.newbugs"
-         download-size="0"
-         install-size="0"
-         version="0.0.0"/>
-
-   <plugin
-         id="com.ibm.icu"
-         download-size="0"
-         install-size="0"
-         version="0.0.0"/>
-
-   <plugin
-         id="org.eclipse.scava.metricprovider.trans.committers"
-         download-size="0"
-         install-size="0"
-         version="0.0.0"/>
-
-   <plugin
-         id="org.apache.httpcomponents.httpcorenio"
-         download-size="0"
-         install-size="0"
-         version="0.0.0"/>
-
-   <plugin
-         id="org.eclipse.scava.metricprovider.trans.commits"
-         download-size="0"
-         install-size="0"
-         version="0.0.0"/>
-
-   <plugin
-         id="org.eclipse.core.variables"
-         download-size="0"
-         install-size="0"
-         version="0.0.0"/>
-
-   <plugin
-         id="org.eclipse.scava.factoid.bugs.channelusage"
-         download-size="0"
-         install-size="0"
-         version="0.0.0"/>
-
-   <plugin
-         id="org.eclipse.scava.platform.bugtrackingsystem.bitbucket"
-         download-size="0"
-         install-size="0"
-         version="0.0.0"/>
-
-   <plugin
-         id="org.eclipse.core.contenttype"
-         download-size="0"
-         install-size="0"
-         version="0.0.0"/>
-
-   <plugin
-         id="org.eclipse.equinox.registry"
-         download-size="0"
-         install-size="0"
-         version="0.0.0"/>
-
-   <plugin
-         id="org.apache.commons.lang3"
-         download-size="0"
-         install-size="0"
-         version="0.0.0"/>
-
-   <plugin
-         id="org.eclipse.scava.platform.admin"
-         download-size="0"
-         install-size="0"
-         version="0.0.0"/>
-
-   <plugin
-         id="org.eclipse.scava.repository.model.bts.bugzilla"
-         download-size="0"
-         install-size="0"
-         version="0.0.0"/>
-
-   <plugin
-         id="javax.annotation"
-         download-size="0"
-         install-size="0"
-         version="0.0.0"/>
-
-   <plugin
-         id="org.eclipse.scava.metricprovider.historic.newsgroups.unansweredthreads"
-         download-size="0"
-         install-size="0"
-         version="0.0.0"/>
-
-   <plugin
-         id="org.eclipse.scava.repository.model.cc.nntp"
-         download-size="0"
-         install-size="0"
-         version="0.0.0"/>
-
-   <plugin
-         id="org.eclipse.core.databinding.observable"
-         download-size="0"
-         install-size="0"
-         version="0.0.0"/>
-
-   <plugin
-         id="org.eclipse.compare.core"
-         download-size="0"
-         install-size="0"
-         version="0.0.0"/>
-
-   <plugin
-         id="org.eclipse.scava.metricprovider.trans.bugs.comments"
-         download-size="0"
-         install-size="0"
-         version="0.0.0"/>
-
-   <plugin
-         id="org.eclipse.scava.metricprovider.trans.bugs.contentclasses"
-         download-size="0"
-         install-size="0"
-         version="0.0.0"/>
-
-   <plugin
-         id="org.eclipse.scava.metricprovider.historic.newsgroups.requestsreplies"
-         download-size="0"
-         install-size="0"
-         version="0.0.0"/>
-
-   <plugin
-         id="org.eclipse.scava.repository.model.redmine"
-         download-size="0"
-         install-size="0"
-         version="0.0.0"/>
-
-   <plugin
-         id="org.eclipse.emf.ecore.edit"
-         download-size="0"
-         install-size="0"
-         version="0.0.0"/>
-
-   <plugin
-         id="org.eclipse.scava.metricprovider.trans.bugs.bugmetadata"
-         download-size="0"
-         install-size="0"
-         version="0.0.0"/>
-
-   <plugin
-         id="org.eclipse.scava.platform.communicationchannel.nntp"
-         download-size="0"
-         install-size="0"
-         version="0.0.0"/>
-
-   <plugin
-         id="org.eclipse.emf.ecore.change"
-         download-size="0"
-         install-size="0"
-         version="0.0.0"/>
-
-   <plugin
-         id="org.eclipse.osgi.services"
-         download-size="0"
-         install-size="0"
-         version="0.0.0"/>
-
-   <plugin
-         id="org.eclipse.scava.metricprovider.trans.requestreplyclassification"
-         download-size="0"
-         install-size="0"
-         version="0.0.0"/>
-
-   <plugin
-         id="org.eclipse.scava.metricprovider.downloadcounter.sourceforge.dependencies"
-         download-size="0"
-         install-size="0"
-         version="0.0.0"/>
-
-   <plugin
-         id="org.w3c.dom.svg"
-         download-size="0"
-         install-size="0"
-         version="0.0.0"/>
-
-   <plugin
-         id="org.apache.batik.util.gui"
-         download-size="0"
-         install-size="0"
-         version="0.0.0"/>
-
-   <plugin
-         id="org.eclipse.scava.repository.model.jira"
-         download-size="0"
-         install-size="0"
-         version="0.0.0"/>
-
-   <plugin
-         id="com.google.guava"
-         download-size="0"
-         install-size="0"
-         version="0.0.0"/>
-
-   <plugin
-         id="org.apache.xmlrpc"
-         download-size="0"
-         install-size="0"
-         version="0.0.0"/>
-
-   <plugin
-         id="org.json"
-         download-size="0"
-         install-size="0"
-         version="0.0.0"/>
-
-   <plugin
-         id="org.eclipse.scava.platform.vcs.svn"
-         download-size="0"
-         install-size="0"
-         version="0.0.0"/>
-
-   <plugin
-         id="org.eclipse.scava.repository.model.cc.forum"
-         download-size="0"
-         install-size="0"
-         version="0.0.0"/>
-
-   <plugin
-         id="org.eclipse.scava.platform.visualisation"
-         download-size="0"
-         install-size="0"
-         version="0.0.0"/>
-
-   <plugin
-         id="org.apache.ws.commons"
-         download-size="0"
-         install-size="0"
-         version="0.0.0"/>
-
-   <plugin
-         id="org.eclipse.scava.metricprovider.trans.sentimentclassification"
-         download-size="0"
-         install-size="0"
-         version="0.0.0"/>
-
-   <plugin
-         id="org.eclipse.scava.repository.model.eclipse"
-         download-size="0"
-         install-size="0"
-         version="0.0.0"/>
-
-   <plugin
-         id="org.eclipse.scava.metricprovider.trans.bugs.emotions"
-         download-size="0"
-         install-size="0"
-         version="0.0.0"/>
-
-   <plugin
-         id="org.eclipse.scava.metricprovider.historic.newsgroups.newthreads"
-         download-size="0"
-         install-size="0"
-         version="0.0.0"/>
-
-   <plugin
-         id="org.eclipse.scava.repository.model.googlecode.importer"
-         download-size="0"
-         install-size="0"
-         version="0.0.0"/>
-
-   <plugin
-         id="org.eclipse.scava.metricprovider.historic.bugs.newbugs"
-         download-size="0"
-         install-size="0"
-         version="0.0.0"/>
-
-   <plugin
-         id="org.svnkit"
-         download-size="0"
-         install-size="0"
-         version="0.0.0"/>
-
-   <plugin
-         id="org.eclipse.scava.repository.model.cc.wiki"
-         download-size="0"
-         install-size="0"
-         version="0.0.0"/>
-
-   <plugin
-         id="org.eclipse.scava.metricprovider.rascal.generic.churn"
-         download-size="0"
-         install-size="0"
-         version="0.0.0"/>
-
-   <plugin
-         id="org.eclipse.scava.metricprovider.rascal.testability.java"
-         download-size="0"
-         install-size="0"
-         version="0.0.0"/>
-
-   <plugin
-         id="org.eclipse.scava.metricprovider.trans.rascal.CC.PHP"
-         download-size="0"
-         install-size="0"
-         version="0.0.0"/>
-
-   <plugin
-         id="org.eclipse.scava.metricprovider.trans.rascal.CC.java"
-         download-size="0"
-         install-size="0"
-         version="0.0.0"/>
-
-   <plugin
-         id="org.eclipse.scava.metricprovider.trans.rascal.LOC"
-         download-size="0"
-         install-size="0"
-         version="0.0.0"/>
-
-   <plugin
-         id="org.eclipse.scava.metricprovider.trans.rascal.LOC.java"
-         download-size="0"
-         install-size="0"
-         version="0.0.0"/>
-
-   <plugin
-         id="org.eclipse.scava.metricprovider.trans.rascal.OO"
-         download-size="0"
-         install-size="0"
-         version="0.0.0"/>
-
-   <plugin
-         id="org.eclipse.scava.metricprovider.trans.rascal.OO.PHP"
-         download-size="0"
-         install-size="0"
-         version="0.0.0"/>
-
-   <plugin
-         id="org.eclipse.scava.metricprovider.trans.rascal.OO.java"
-         download-size="0"
-         install-size="0"
-         version="0.0.0"/>
-
-   <plugin
-         id="org.eclipse.scava.metricprovider.trans.rascal.PHP"
-         download-size="0"
-         install-size="0"
-         version="0.0.0"/>
-
-   <plugin
-         id="org.eclipse.scava.metricprovider.trans.rascal.advancedfeatures.java"
-         download-size="0"
-         install-size="0"
-         version="0.0.0"/>
-
-   <plugin
-         id="org.eclipse.scava.metricprovider.trans.rascal.clones"
-         download-size="0"
-         install-size="0"
-         version="0.0.0"/>
-
-   <plugin
-         id="org.eclipse.scava.metricprovider.trans.rascal.comments"
-         download-size="0"
-         install-size="0"
-         version="0.0.0"/>
-
-   <plugin
-         id="org.eclipse.scava.metricprovider.trans.rascal.readability"
-         download-size="0"
-         install-size="0"
-         version="0.0.0"/>
-
-   <plugin
-         id="org.eclipse.scava.platform.vcs.git"
-         download-size="0"
-         install-size="0"
-         version="0.0.0"
-         unpack="false"/>
-
-   <plugin
-         id="org.eclipse.scava.platform.vcs.workingcopy.git"
-         download-size="0"
-         install-size="0"
-         version="0.0.0"/>
-
-   <plugin
-         id="org.eclipse.jgit"
-         download-size="0"
-         install-size="0"
-         version="0.0.0"
-         unpack="false"/>
-
-   <plugin
-         id="org.eclipse.scava.platform.vcs.workingcopy.svn"
-         download-size="0"
-         install-size="0"
-         version="0.0.0"/>
-
-   <plugin
-         id="org.eclipse.scava.metricprovider.trans.newsgroups.sentiment"
-         download-size="0"
-         install-size="0"
-         version="0.0.0"/>
-
-   <plugin
-         id="org.eclipse.scava.factoid.bugs.emotion"
-         download-size="0"
-         install-size="0"
-         version="0.0.0"/>
-
-   <plugin
-         id="org.eclipse.scava.factoid.bugs.hourly"
-         download-size="0"
-         install-size="0"
-         version="0.0.0"/>
-
-   <plugin
-         id="org.eclipse.scava.factoid.bugs.responsetime"
-         download-size="0"
-         install-size="0"
-         version="0.0.0"/>
-
-   <plugin
-         id="org.eclipse.scava.factoid.bugs.sentiment"
-         download-size="0"
-         install-size="0"
-         version="0.0.0"/>
-
-   <plugin
-         id="org.eclipse.scava.factoid.bugs.severity"
-         download-size="0"
-         install-size="0"
-         version="0.0.0"/>
-
-   <plugin
-         id="org.eclipse.scava.factoid.bugs.size"
-         download-size="0"
-         install-size="0"
-         version="0.0.0"/>
-
-   <plugin
-         id="org.eclipse.scava.factoid.bugs.status"
-         download-size="0"
-         install-size="0"
-         version="0.0.0"/>
-
-   <plugin
-         id="org.eclipse.scava.factoid.bugs.threadlength"
-         download-size="0"
-         install-size="0"
-         version="0.0.0"/>
-
-   <plugin
-         id="org.eclipse.scava.metricprovider.trans.configuration.puppet"
-         download-size="0"
-         install-size="0"
-         version="0.0.0"/>
-
-   <plugin
-         id="org.eclipse.scava.metricprovider.trans.configuration.puppet.designsmells"
-         download-size="0"
-         install-size="0"
-         version="0.0.0"/>
-
-   <plugin
-         id="org.eclipse.scava.metricprovider.trans.configuration.puppet.implementationsmells"
-         download-size="0"
-         install-size="0"
-         version="0.0.0"/>
-
-   <plugin
-         id="org.eclipse.scava.metricprovider.historic.configuration.puppet.designsmells"
-         download-size="0"
-         install-size="0"
-         version="0.0.0"/>
-
-   <plugin
-         id="org.eclipse.scava.metricprovider.historic.configuration.puppet.implementationsmells"
-         download-size="0"
-         install-size="0"
-         version="0.0.0"/>
-
-   <plugin
-         id="org.eclipse.scava.metricprovider.trans.configuration.docker.smells"
-         download-size="0"
-         install-size="0"
-         version="0.0.0"/>
-
-   <plugin
-         id="org.eclipse.scava.metricprovider.historic.configuration.docker.smells"
-         download-size="0"
-         install-size="0"
-         version="0.0.0"/>
-
-   <plugin
-         id="org.eclipse.scava.metricprovider.trans.configuration.docker.dependencies"
-         download-size="0"
-         install-size="0"
-         version="0.0.0"/>
-
-   <plugin
-         id="org.eclipse.scava.metricprovider.historic.configuration.docker.dependencies"
-         download-size="0"
-         install-size="0"
-         version="0.0.0"/>
-
-   <plugin
-         id="org.eclipse.scava.factoid.bugs.users"
-         download-size="0"
-         install-size="0"
-         version="0.0.0"/>
-
-   <plugin
-         id="org.eclipse.scava.factoid.bugs.weekly"
-         download-size="0"
-         install-size="0"
-         version="0.0.0"/>
-
-   <plugin
-         id="org.eclipse.scava.factoid.newsgroups.channelusage"
-         download-size="0"
-         install-size="0"
-         version="0.0.0"/>
-
-   <plugin
-         id="org.eclipse.scava.factoid.newsgroups.emotion"
-         download-size="0"
-         install-size="0"
-         version="0.0.0"/>
-
-   <plugin
-         id="org.eclipse.scava.factoid.newsgroups.hourly"
-         download-size="0"
-         install-size="0"
-         version="0.0.0"/>
-
-   <plugin
-         id="org.eclipse.scava.factoid.newsgroups.responsetime"
-         download-size="0"
-         install-size="0"
-         version="0.0.0"/>
-
-   <plugin
-         id="org.eclipse.scava.factoid.newsgroups.sentiment"
-         download-size="0"
-         install-size="0"
-         version="0.0.0"/>
-
-   <plugin
-         id="org.eclipse.scava.factoid.newsgroups.severity"
-         download-size="0"
-         install-size="0"
-         version="0.0.0"/>
-
-   <plugin
-         id="org.eclipse.scava.factoid.newsgroups.size"
-         download-size="0"
-         install-size="0"
-         version="0.0.0"/>
-
-   <plugin
-         id="org.eclipse.scava.factoid.newsgroups.status"
-         download-size="0"
-         install-size="0"
-         version="0.0.0"/>
-
-   <plugin
-         id="org.eclipse.scava.factoid.newsgroups.threadlength"
-         download-size="0"
-         install-size="0"
-         version="0.0.0"/>
-
-   <plugin
-         id="org.eclipse.scava.factoid.newsgroups.users"
-         download-size="0"
-         install-size="0"
-         version="0.0.0"/>
-
-   <plugin
-         id="org.eclipse.scava.factoid.newsgroups.weekly"
-         download-size="0"
-         install-size="0"
-         version="0.0.0"/>
-
-   <plugin
-         id="org.eclipse.scava.metricprovider.historic.bugs.bugs"
-         download-size="0"
-         install-size="0"
-         version="0.0.0"/>
-
-   <plugin
-         id="org.eclipse.scava.metricprovider.historic.bugs.emotions"
-         download-size="0"
-         install-size="0"
-         version="0.0.0"/>
-
-   <plugin
-         id="org.eclipse.scava.metricprovider.historic.bugs.newusers"
-         download-size="0"
-         install-size="0"
-         version="0.0.0"/>
-
-   <plugin
-         id="org.eclipse.scava.metricprovider.historic.bugs.requestsreplies"
-         download-size="0"
-         install-size="0"
-         version="0.0.0"/>
-
-   <plugin
-         id="org.eclipse.scava.metricprovider.historic.bugs.requestsreplies.average"
-         download-size="0"
-         install-size="0"
-         version="0.0.0"/>
-
-   <plugin
-         id="org.eclipse.scava.metricprovider.historic.bugs.responsetime"
-         download-size="0"
-         install-size="0"
-         version="0.0.0"/>
-
-   <plugin
-         id="org.eclipse.scava.metricprovider.historic.bugs.severity"
-         download-size="0"
-         install-size="0"
-         version="0.0.0"/>
-
-   <plugin
-         id="org.eclipse.scava.metricprovider.historic.bugs.severitybugstatus"
-         download-size="0"
-         install-size="0"
-         version="0.0.0"/>
-
-   <plugin
-         id="org.eclipse.scava.metricprovider.historic.bugs.severityresponsetime"
-         download-size="0"
-         install-size="0"
-         version="0.0.0"/>
-
-   <plugin
-         id="org.eclipse.scava.metricprovider.historic.bugs.severitysentiment"
-         download-size="0"
-         install-size="0"
-         version="0.0.0"/>
-
-   <plugin
-         id="org.eclipse.scava.metricprovider.historic.bugs.topics"
-         download-size="0"
-         install-size="0"
-         version="0.0.0"/>
-
-   <plugin
-         id="org.eclipse.scava.metricprovider.historic.bugs.unansweredbugs"
-         download-size="0"
-         install-size="0"
-         version="0.0.0"/>
-
-   <plugin
-         id="org.eclipse.scava.metricprovider.historic.bugs.users"
-         download-size="0"
-         install-size="0"
-         version="0.0.0"/>
-
-   <plugin
-         id="org.eclipse.scava.metricprovider.historic.newsgroups.emotions"
-         download-size="0"
-         install-size="0"
-         version="0.0.0"/>
-
-   <plugin
-         id="org.eclipse.scava.metricprovider.historic.newsgroups.requestsreplies.average"
-         download-size="0"
-         install-size="0"
-         version="0.0.0"/>
-
-   <plugin
-         id="org.eclipse.scava.metricprovider.historic.newsgroups.severity"
-         download-size="0"
-         install-size="0"
-         version="0.0.0"/>
-
-   <plugin
-         id="org.eclipse.scava.metricprovider.historic.newsgroups.severityresponsetime"
-         download-size="0"
-         install-size="0"
-         version="0.0.0"/>
-
-   <plugin
-         id="org.eclipse.scava.metricprovider.historic.newsgroups.severitysentiment"
-         download-size="0"
-         install-size="0"
-         version="0.0.0"/>
-
-   <plugin
-         id="org.eclipse.scava.metricprovider.historic.newsgroups.topics"
-         download-size="0"
-         install-size="0"
-         version="0.0.0"/>
-
-   <plugin
-         id="org.eclipse.scava.metricprovider.style"
-         download-size="0"
-         install-size="0"
-         version="0.0.0"/>
-
-   <plugin
-         id="org.eclipse.scava.metricprovider.trans.bugs.activeusers"
-         download-size="0"
-         install-size="0"
-         version="0.0.0"/>
-
-   <plugin
-         id="org.eclipse.scava.metricprovider.trans.bugs.dailyrequestsreplies"
-         download-size="0"
-         install-size="0"
-         version="0.0.0"/>
-
-   <plugin
-         id="org.eclipse.scava.metricprovider.trans.bugs.hourlyrequestsreplies"
-         download-size="0"
-         install-size="0"
-         version="0.0.0"/>
-
-   <plugin
-         id="org.eclipse.scava.metricprovider.trans.bugs.requestsreplies"
-         download-size="0"
-         install-size="0"
-         version="0.0.0"/>
-
-   <plugin
-         id="org.eclipse.scava.metricprovider.trans.severityclassification"
-         download-size="0"
-         install-size="0"
-         version="0.0.0"/>
-
-   <plugin
-         id="org.eclipse.scava.metricprovider.trans.topics"
-         download-size="0"
-         install-size="0"
-         version="0.0.0"/>
-
-   <plugin
-         id="org.carrot2.api"
-         download-size="0"
-         install-size="0"
-         version="0.0.0"/>
-
-   <plugin
-         id="org.carrot2.dependencies"
-         download-size="0"
-         install-size="0"
-         version="0.0.0"/>
-
-   <plugin
-         id="org.eclipse.scava.severityclassifier.opennlptartarus.libsvm"
-         download-size="0"
-         install-size="0"
-         version="0.0.0"/>
-
-   <plugin
-         id="org.eclipse.e4.core.contexts"
-         download-size="0"
-         install-size="0"
-         version="0.0.0"
-         unpack="false"/>
-
-   <plugin
-         id="org.apache.log4j"
-         download-size="0"
-         install-size="0"
-         version="0.0.0"/>
-
-   <plugin
-         id="org.w3c.dom.events"
-         download-size="0"
-         install-size="0"
-         version="0.0.0"
-         unpack="false"/>
-
-   <plugin
-         id="com.jcraft.jsch"
-         download-size="0"
-         install-size="0"
-         version="0.0.0"
-         unpack="false"/>
-
-   <plugin
-         id="org.eclipse.scava.platform.communicationchannel.sourceforge"
-         download-size="0"
-         install-size="0"
-         version="0.0.0"
-         unpack="false"/>
-
-   <plugin
-         id="org.eclipse.scava.platform.communicationchannel"
-         download-size="0"
-         install-size="0"
-         version="0.0.0"
-         unpack="false"/>
-
-   <plugin
-         id="org.eclipse.scava.repository.model.importer"
-         download-size="0"
-         install-size="0"
-         version="0.0.0"
-         unpack="false"/>
-
-   <plugin
-         id="org.eclipse.equinox.http.servlet"
-         download-size="0"
-         install-size="0"
-         version="0.0.0"
-         unpack="false"/>
-
-   <plugin
-         id="org.eclipse.jetty.client"
-         download-size="0"
-         install-size="0"
-         version="0.0.0"
-         unpack="false"/>
-
-   <plugin
-         id="org.eclipse.jetty.http"
-         download-size="0"
-         install-size="0"
-         version="0.0.0"
-         unpack="false"/>
-
-   <plugin
-         id="org.eclipse.jetty.io"
-         download-size="0"
-         install-size="0"
-         version="0.0.0"
-         unpack="false"/>
-
-   <plugin
-         id="org.eclipse.jetty.server"
-         download-size="0"
-         install-size="0"
-         version="0.0.0"
-         unpack="false"/>
-
-   <plugin
-         id="org.eclipse.jetty.spdy.client"
-         download-size="0"
-         install-size="0"
-         version="0.0.0"
-         unpack="false"/>
-
-   <plugin
-         id="org.eclipse.jetty.spdy.core"
-         download-size="0"
-         install-size="0"
-         version="0.0.0"
-         unpack="false"/>
-
-   <plugin
-         id="org.eclipse.jetty.spdy.http.common"
-         download-size="0"
-         install-size="0"
-         version="0.0.0"
-         unpack="false"/>
-
-   <plugin
-         id="org.eclipse.jetty.spdy.http.server"
-         download-size="0"
-         install-size="0"
-         version="0.0.0"
-         unpack="false"/>
-
-   <plugin
-         id="org.eclipse.jetty.spdy.server"
-         download-size="0"
-         install-size="0"
-         version="0.0.0"
-         unpack="false"/>
-
-   <plugin
-         id="org.eclipse.jetty.util"
-         download-size="0"
-         install-size="0"
-         version="0.0.0"
-         unpack="false"/>
-
-   <plugin
-         id="org.restlet"
-         download-size="0"
-         install-size="0"
-         version="0.0.0"
-         unpack="false"/>
-
-   <plugin
-         id="org.restlet.ext.jetty"
-         download-size="0"
-         install-size="0"
-         version="0.0.0"
-         unpack="false"/>
-
-   <plugin
-         id="org.eclipse.scava.dependency.model.maven"
-         download-size="0"
-         install-size="0"
-         version="0.0.0"
-         unpack="false"/>
-
-   <plugin
-         id="org.eclipse.scava.dependency.model.osgi"
-         download-size="0"
-         install-size="0"
-         version="0.0.0"
-         unpack="false"/>
-
-   <plugin
-         id="org.eclipse.scava.metricprovider.trans.rascal.dependency"
-         download-size="0"
-         install-size="0"
-         version="0.0.0"
-         unpack="false"/>
-
-   <plugin
-         id="org.eclipse.scava.metricprovider.trans.rascal.dependency.maven"
-         download-size="0"
-         install-size="0"
-         version="0.0.0"
-         unpack="false"/>
-
-   <plugin
-         id="org.eclipse.scava.metricprovider.trans.rascal.dependency.osgi"
-         download-size="0"
-         install-size="0"
-         version="0.0.0"
-         unpack="false"/>
-
-   <plugin
-         id="org.eclipse.scava.platform.analysis.data"
-         download-size="0"
-         install-size="0"
-         version="0.0.0"
-         unpack="false"/>
-
-   <plugin
-         id="org.eclipse.scava.nlp.classifiers.codedetector"
-         download-size="0"
-         install-size="0"
-         version="0.0.0"
-         unpack="false"/>
-
-   <plugin
-         id="org.eclipse.scava.nlp.classifiers.emotionclassifier"
-         download-size="0"
-         install-size="0"
-         version="0.0.0"
-         unpack="false"/>
-
-   <plugin
-         id="org.eclipse.scava.nlp.libraries.fasttext"
-         download-size="0"
-         install-size="0"
-         version="0.0.0"
-         unpack="false"/>
-
-   <plugin
-         id="org.eclipse.scava.nlp.resources.sentinet5"
-         download-size="0"
-         install-size="0"
-         version="0.0.0"
-         unpack="false"/>
-
-   <plugin
-         id="org.eclipse.scava.nlp.tools.core"
-         download-size="0"
-         install-size="0"
-         version="0.0.0"
-         unpack="false"/>
-
-   <plugin
-         id="org.eclipse.scava.nlp.tools.other"
-         download-size="0"
-         install-size="0"
-         version="0.0.0"
-         unpack="false"/>
-
-   <plugin
-         id="org.eclipse.scava.nlp.tools.plaintext"
-         download-size="0"
-         install-size="0"
-         version="0.0.0"
-         unpack="false"/>
-
-   <plugin
-         id="org.eclipse.scava.nlp.tools.predictions"
-         download-size="0"
-         install-size="0"
-         version="0.0.0"
-         unpack="false"/>
-
-   <plugin
-         id="org.eclipse.scava.nlp.tools.preprocessor"
-         download-size="0"
-         install-size="0"
-         version="0.0.0"
-         unpack="false"/>
-
-   <plugin
-         id="org.eclipse.scava.nlp.tools.vasttext"
-         download-size="0"
-         install-size="0"
-         version="0.0.0"
-         unpack="false"/>
-
-   <plugin
-         id="org.eclipse.scava.platform.bugtrackingsystem.gitlab"
-         download-size="0"
-         install-size="0"
-         version="0.0.0"
-         unpack="false"/>
-
-   <plugin
-         id="org.eclipse.scava.repository.model.gitlab"
-         download-size="0"
-         install-size="0"
-         version="0.0.0"
-         unpack="false"/>
-
-   <plugin
-         id="org.eclipse.scava.repository.model.gitlab.importer"
-         download-size="0"
-         install-size="0"
-         version="0.0.0"
-         unpack="false"/>
-
-   <plugin
-         id="org.eclipse.scava.platform.bugtrackingsystem.mantis"
-         download-size="0"
-         install-size="0"
-         version="0.0.0"
-         unpack="false"/>
-
-   <plugin
-         id="org.eclipse.scava.repository.model.mantis"
-         download-size="0"
-         install-size="0"
-         version="0.0.0"
-         unpack="false"/>
-
-   <plugin
-         id="org.eclipse.scava.platform.communicationchannel.eclipseforums"
-         download-size="0"
-         install-size="0"
-         version="0.0.0"
-         unpack="false"/>
-
-   <plugin
-         id="org.eclipse.scava.repository.model.cc.eclipseforums"
-         download-size="0"
-         install-size="0"
-         version="0.0.0"
-         unpack="false"/>
-
-   <plugin
-         id="org.eclipse.scava.metricprovider.trans.emotionclassification"
-         download-size="0"
-         install-size="0"
-         version="0.0.0"
-         unpack="false"/>
-
-   <plugin
-         id="org.eclipse.scava.metricprovider.trans.plaintextprocessing"
-         download-size="0"
-         install-size="0"
-         version="0.0.0"
-         unpack="false"/>
-
-   <plugin
-         id="org.eclipse.scava.metricprovider.trans.detectingcode"
-         download-size="0"
-         install-size="0"
-         version="0.0.0"
-         unpack="false"/>
-
-   <plugin
-         id="com.squareup.okhttp3"
-         download-size="0"
-         install-size="0"
-         version="0.0.0"
-         unpack="false"/>
-
-   <plugin
-         id="com.squareup.okio"
-         download-size="0"
-         install-size="0"
-         version="0.0.0"/>
-
-   <plugin
-         id="com.google.gson"
-         download-size="0"
-         install-size="0"
-         version="0.0.0"
-         unpack="false"/>
-
-   <plugin
-         id="org.slf4j.api"
-         download-size="0"
-         install-size="0"
-         version="0.0.0"
-         unpack="false"/>
-
-   <plugin
-         id="org.tukaani.xz"
-         download-size="0"
-         install-size="0"
-         version="0.0.0"
-         unpack="false"/>
-
-   <plugin
-         id="org.eclipse.scava.metricprovider.trans.bugs.references"
-         download-size="0"
-         install-size="0"
-         version="0.0.0"
-         unpack="false"/>
-
-   <plugin
-         id="org.eclipse.scava.nlp.tools.references"
-         download-size="0"
-         install-size="0"
-         version="0.0.0"
-         unpack="false"/>
-
-   <plugin
-         id="org.eclipse.scava.metricprovider.trans.commits.messagereferences"
-         download-size="0"
-         install-size="0"
-         version="0.0.0"
-         unpack="false"/>
-
-   <plugin
-         id="org.eclipse.scava.nlp.tools.readability"
-         download-size="0"
-         install-size="0"
-         version="0.0.0"
-         unpack="false"/>
-
-   <plugin
-         id="com.googlecode.javaewah.JavaEWAH"
-         download-size="0"
-         install-size="0"
-         version="0.0.0"/>
-
-   <plugin
-         id="com.jcraft.jzlib"
-         download-size="0"
-         install-size="0"
-         version="0.0.0"
-         unpack="false"/>
-
-   <plugin
-         id="org.bouncycastle.bcpg-jdk15on"
-         download-size="0"
-         install-size="0"
-         version="0.0.0"/>
-
-   <plugin
-         id="org.bouncycastle.bcpkix-jdk15on"
-         download-size="0"
-         install-size="0"
-         version="0.0.0"/>
-
-   <plugin
-         id="org.bouncycastle.bcprov-jdk15on"
-         download-size="0"
-         install-size="0"
-         version="0.0.0"/>
-
-   <plugin
-         id="org.slf4j.slf4j-api"
-         download-size="0"
-         install-size="0"
-         version="0.0.0"/>
-
-   <plugin
-         id="org.eclipse.scava.metricprovider.trans.documentation"
-         download-size="0"
-         install-size="0"
-         version="0.0.0"
-         unpack="false"/>
-
-   <plugin
-         id="org.eclipse.scava.metricprovider.trans.documentation.detectingcode"
-         download-size="0"
-         install-size="0"
-         version="0.0.0"
-         unpack="false"/>
-
-   <plugin
-         id="org.eclipse.scava.metricprovider.trans.documentation.readability"
-         download-size="0"
-         install-size="0"
-         version="0.0.0"
-         unpack="false"/>
-
-   <plugin
-         id="org.eclipse.scava.metricprovider.historic.documentation.readability"
-         download-size="0"
-         install-size="0"
-         version="0.0.0"
-         unpack="false"/>
-
-   <plugin
-         id="org.eclipse.scava.metricprovider.trans.documentation.sentiment"
-         download-size="0"
-         install-size="0"
-         version="0.0.0"
-         unpack="false"/>
-
-   <plugin
-         id="org.eclipse.scava.metricprovider.historic.documentation.sentiment"
-         download-size="0"
-         install-size="0"
-         version="0.0.0"
-         unpack="false"/>
-
-   <plugin
-         id="org.eclipse.scava.platform.documentation.gitbased"
-         download-size="0"
-         install-size="0"
-         version="0.0.0"
-         unpack="false"/>
-
-   <plugin
-         id="org.eclipse.scava.repository.model.documentation.gitbased"
-         download-size="0"
-         install-size="0"
-         version="0.0.0"
-         unpack="false"/>
-
-   <plugin
-         id="org.apache.tika"
-         download-size="0"
-         install-size="0"
-         version="0.0.0"/>
-
-   <plugin
-         id="ch.qos.logback.logback-classic"
-         download-size="0"
-         install-size="0"
-         version="0.0.0"/>
-
-   <plugin
-         id="ch.qos.logback.logback-core"
-         download-size="0"
-         install-size="0"
-         version="0.0.0"/>
-
-   <plugin
-         id="com.google.code.findbugs.jsr305"
-         download-size="0"
-         install-size="0"
-         version="0.0.0"/>
-
-   <plugin
-         id="com.google.errorprone.error_prone_annotations"
-         download-size="0"
-         install-size="0"
-         version="0.0.0"/>
-
-   <plugin
-         id="com.google.guava-jre"
-         download-size="0"
-         install-size="0"
-         version="0.0.0"/>
-
-   <plugin
-         id="com.google.j2objc.j2objc-annotations"
-         download-size="0"
-         install-size="0"
-         version="0.0.0"/>
-
-   <plugin
-         id="com.sleepycat.je"
-         download-size="0"
-         install-size="0"
-         version="0.0.0"/>
-
-   <plugin
-         id="edu.uci.ics.crawler4j"
-         download-size="0"
-         install-size="0"
-         version="0.0.0"/>
-
-   <plugin
-         id="org.eclipse.scava.platform.documentation.systematic"
-         download-size="0"
-         install-size="0"
-         version="0.0.0"
-         unpack="false"/>
-
-   <plugin
-         id="org.eclipse.scava.repository.model.documentation.systematic"
-         download-size="0"
-         install-size="0"
-         version="0.0.0"
-         unpack="false"/>
-
-   <plugin
-         id="org.checkerframework.checker-compat-qual"
-         download-size="0"
-         install-size="0"
-         version="0.0.0"/>
-
-   <plugin
-         id="org.codehaus.mojo.animal-sniffer-annotations"
-         download-size="0"
-         install-size="0"
-         version="0.0.0"/>
-
-   <plugin
-         id="org.eclipse.scava.nlp.tools.webcrawler"
-         download-size="0"
-         install-size="0"
-         version="0.0.0"
-         unpack="false"/>
-
-</feature>
-=======
-<?xml version="1.0" encoding="UTF-8"?>
-<feature
-      id="org.eclipse.scava.platform.feature"
-      label="Feature"
-      version="1.0.0.qualifier">
-
-   <description url="http://www.example.com/description">
-      [Enter Feature Description here.]
-   </description>
-
-   <copyright url="http://www.example.com/copyright">
-      [Enter Copyright Description here.]
-   </copyright>
-
-   <license url="http://www.example.com/license">
-      [Enter License Description here.]
-   </license>
-
-   <plugin
-         id="org.eclipse.scava.metricprovider.rascal"
-         download-size="0"
-         install-size="0"
-         version="0.0.0"/>
-
-   <plugin
-         id="org.eclipse.scava.libsvm"
-         download-size="0"
-         install-size="0"
-         version="0.0.0"/>
-
-   <plugin
-         id="org.eclipse.e4.core.services"
-         download-size="0"
-         install-size="0"
-         version="0.0.0"/>
-
-   <plugin
-         id="org.eclipse.emf.common"
-         download-size="0"
-         install-size="0"
-         version="0.0.0"/>
-
-   <plugin
-         id="org.eclipse.emf.ecore"
-         download-size="0"
-         install-size="0"
-         version="0.0.0"/>
-
-   <plugin
-         id="org.eclipse.help"
-         download-size="0"
-         install-size="0"
-         version="0.0.0"/>
-
-   <plugin
-         id="org.eclipse.scava.code.model.java"
-         download-size="0"
-         install-size="0"
-         version="0.0.0"/>
-
-   <plugin
-         id="org.eclipse.equinox.ds"
-         download-size="0"
-         install-size="0"
-         version="0.0.0"/>
-
-   <plugin
-         id="org.eclipse.scava.metricprovider.trans.hourlycommits"
-         download-size="0"
-         install-size="0"
-         version="0.0.0"/>
-
-   <plugin
-         id="org.eclipse.scava.repository.model.vcs.svn"
-         download-size="0"
-         install-size="0"
-         version="0.0.0"/>
-
-   <plugin
-         id="org.eclipse.xsd.edit"
-         download-size="0"
-         install-size="0"
-         version="0.0.0"/>
-
-   <plugin
-         id="org.w3c.css.sac"
-         download-size="0"
-         install-size="0"
-         version="0.0.0"/>
-
-   <plugin
-         id="org.eclipse.scava.contentclassifier.opennlptartarus.libsvm"
-         download-size="0"
-         install-size="0"
-         version="0.0.0"/>
-
-   <plugin
-         id="org.eclipse.scava.platform.bugtrackingsystem.jira"
-         download-size="0"
-         install-size="0"
-         version="0.0.0"/>
-
-   <plugin
-         id="org.eclipse.scava.metricprovider.trans.newsgroups.threads"
-         download-size="0"
-         install-size="0"
-         version="0.0.0"/>
-
-   <plugin
-         id="com.google.code.gson"
-         download-size="0"
-         install-size="0"
-         version="0.0.0"/>
-
-   <plugin
-         id="org.eclipse.scava.metricprovider.historic.newsgroups.users"
-         download-size="0"
-         install-size="0"
-         version="0.0.0"/>
-
-   <plugin
-         id="javax.mail"
-         download-size="0"
-         install-size="0"
-         version="0.0.0"/>
-
-   <plugin
-         id="org.eclipse.scava.factoid.cocomo"
-         download-size="0"
-         install-size="0"
-         version="0.0.0"/>
-
-   <plugin
-         id="org.eclipse.equinox.security"
-         download-size="0"
-         install-size="0"
-         version="0.0.0"/>
-
-   <plugin
-         id="org.eclipse.core.jobs"
-         download-size="0"
-         install-size="0"
-         version="0.0.0"/>
-
-   <plugin
-         id="org.eclipse.core.resources"
-         download-size="0"
-         install-size="0"
-         version="0.0.0"/>
-
-   <plugin
-         id="com.googlecode.pongo.runtime"
-         download-size="0"
-         install-size="0"
-         version="0.0.0"/>
-
-   <plugin
-         id="org.eclipse.osgi"
-         download-size="0"
-         install-size="0"
-         version="0.0.0"/>
-
-   <plugin
-         id="org.eclipse.scava.opennlp"
-         download-size="0"
-         install-size="0"
-         version="0.0.0"/>
-
-   <plugin
-         id="org.eclipse.scava.platform.bugtrackingsystem"
-         download-size="0"
-         install-size="0"
-         version="0.0.0"/>
-
-   <plugin
-         id="org.eclipse.scava.metricprovider.trans.newsgroups.dailyrequestsreplies"
-         download-size="0"
-         install-size="0"
-         version="0.0.0"/>
-
-   <plugin
-         id="org.eclipse.core.databinding.property"
-         download-size="0"
-         install-size="0"
-         version="0.0.0"/>
-
-   <plugin
-         id="org.eclipse.equinox.common"
-         download-size="0"
-         install-size="0"
-         version="0.0.0"/>
-
-   <plugin
-         id="org.eclipse.scava.metricprovider.trans.newsgroups.emotions"
-         download-size="0"
-         install-size="0"
-         version="0.0.0"/>
-
-   <plugin
-         id="org.eclipse.scava.repository.model.eclipse.importer"
-         download-size="0"
-         install-size="0"
-         version="0.0.0"/>
-
-   <plugin
-         id="org.eclipse.core.runtime"
-         download-size="0"
-         install-size="0"
-         version="0.0.0"/>
-
-   <plugin
-         id="org.apache.httpcomponents.httpasyncclient"
-         download-size="0"
-         install-size="0"
-         version="0.0.0"/>
-
-   <plugin
-         id="org.eclipse.scava.platform.osgi"
-         download-size="0"
-         install-size="0"
-         version="0.0.0"/>
-
-   <plugin
-         id="org.jsoup.jsoup"
-         download-size="0"
-         install-size="0"
-         version="0.0.0"/>
-
-   <plugin
-         id="org.eclipse.scava.repository.model.redmine.importer"
-         download-size="0"
-         install-size="0"
-         version="0.0.0"/>
-
-   <plugin
-         id="org.eclipse.scava.repository.model.vcs.git"
-         download-size="0"
-         install-size="0"
-         version="0.0.0"/>
-
-   <plugin
-         id="org.eclipse.scava.platform.bugtrackingsystem.redmine"
-         download-size="0"
-         install-size="0"
-         version="0.0.0"/>
-
-   <plugin
-         id="org.eclipse.scava.repository.model.github"
-         download-size="0"
-         install-size="0"
-         version="0.0.0"/>
-
-   <plugin
-         id="org.eclipse.xsd"
-         download-size="0"
-         install-size="0"
-         version="0.0.0"/>
-
-   <plugin
-         id="org.eclipse.scava.platform"
-         download-size="0"
-         install-size="0"
-         version="0.0.0"/>
-
-   <plugin
-         id="org.eclipse.text"
-         download-size="0"
-         install-size="0"
-         version="0.0.0"/>
-
-   <plugin
-         id="org.eclipse.scava.repository.model.bitbucket"
-         download-size="0"
-         install-size="0"
-         version="0.0.0"/>
-
-   <plugin
-         id="org.eclipse.core.net"
-         download-size="0"
-         install-size="0"
-         version="0.0.0"/>
-
-   <plugin
-         id="org.eclipse.e4.core.di.extensions"
-         download-size="0"
-         install-size="0"
-         version="0.0.0"/>
-
-   <plugin
-         id="org.apache.commons.logging"
-         download-size="0"
-         install-size="0"
-         version="0.0.0"/>
-
-   <plugin
-         id="org.eclipse.scava.metricprovider.historic.bugs.sentiment"
-         download-size="0"
-         install-size="0"
-         version="0.0.0"/>
-
-   <plugin
-         id="javax.servlet"
-         download-size="0"
-         install-size="0"
-         version="0.0.0"/>
-
-   <plugin
-         id="org.eclipse.scava.code.model.generic"
-         download-size="0"
-         install-size="0"
-         version="0.0.0"/>
-
-   <plugin
-         id="org.eclipse.scava.repository.model"
-         download-size="0"
-         install-size="0"
-         version="0.0.0"/>
-
-   <plugin
-         id="javax.inject"
-         download-size="0"
-         install-size="0"
-         version="0.0.0"/>
-
-   <plugin
-         id="org.eclipse.equinox.event"
-         download-size="0"
-         install-size="0"
-         version="0.0.0"/>
-
-   <plugin
-         id="org.eclipse.core.expressions"
-         download-size="0"
-         install-size="0"
-         version="0.0.0"/>
-
-   <plugin
-         id="org.w3c.dom.smil"
-         download-size="0"
-         install-size="0"
-         version="0.0.0"/>
-
-   <plugin
-         id="org.apache.httpcomponents.httpmime"
-         download-size="0"
-         install-size="0"
-         version="0.0.0"/>
-
-   <plugin
-         id="org.eclipse.scava.nlp.classifiers.requestreplydetector"
-         download-size="0"
-         install-size="0"
-         version="0.0.0"/>
-
-   <plugin
-         id="org.apache.commons.math"
-         download-size="0"
-         install-size="0"
-         version="0.0.0"/>
-
-   <plugin
-         id="org.eclipse.scava.metricprovider.historic.commitsovertime"
-         download-size="0"
-         install-size="0"
-         version="0.0.0"/>
-
-   <plugin
-         id="sparky"
-         download-size="0"
-         install-size="0"
-         version="0.0.0"/>
-
-   <plugin
-         id="org.eclipse.core.filebuffers"
-         download-size="0"
-         install-size="0"
-         version="0.0.0"/>
-
-   <plugin
-         id="com.googlecode.pongo.runtime.dependencies"
-         download-size="0"
-         install-size="0"
-         version="0.0.0"/>
-
-   <plugin
-         id="org.eclipse.scava.jackson"
-         download-size="0"
-         install-size="0"
-         version="0.0.0"/>
-
-   <plugin
-         id="com.googlecode.pongo.runtime.osgi"
-         download-size="0"
-         install-size="0"
-         version="0.0.0"/>
-
-   <plugin
-         id="org.eclipse.scava.metricprovider.historic.numberofcommitters"
-         download-size="0"
-         install-size="0"
-         version="0.0.0"/>
-
-   <plugin
-         id="org.eclipse.scava.metricprovider.historic.bugs.patches"
-         download-size="0"
-         install-size="0"
-         version="0.0.0"/>
-
-   <plugin
-         id="javax.xml"
-         download-size="0"
-         install-size="0"
-         version="0.0.0"/>
-
-   <plugin
-         id="org.eclipse.scava.platform.client.api"
-         download-size="0"
-         install-size="0"
-         version="0.0.0"/>
-
-   <plugin
-         id="org.eclipse.equinox.preferences"
-         download-size="0"
-         install-size="0"
-         version="0.0.0"/>
-
-   <plugin
-         id="org.eclipse.scava.metricprovider.historic.bugs.comments"
-         download-size="0"
-         install-size="0"
-         version="0.0.0"/>
-
-   <plugin
-         id="org.eclipse.equinox.bidi"
-         download-size="0"
-         install-size="0"
-         version="0.0.0"/>
-
-   <plugin
-         id="org.eclipse.equinox.app"
-         download-size="0"
-         install-size="0"
-         version="0.0.0"/>
-
-   <plugin
-         id="org.eclipse.scava.metricprovider.trans.dailycommits"
-         download-size="0"
-         install-size="0"
-         version="0.0.0"/>
-
-   <plugin
-         id="org.apache.xmlrpc.common"
-         download-size="0"
-         install-size="0"
-         version="0.0.0"/>
-
-   <plugin
-         id="org.apache.commons.codec"
-         download-size="0"
-         install-size="0"
-         version="0.0.0"/>
-
-   <plugin
-         id="org.eclipse.scava.repository.model.sourceforge.importer"
-         download-size="0"
-         install-size="0"
-         version="0.0.0"/>
-
-   <plugin
-         id="com.fasterxml.jackson"
-         download-size="0"
-         install-size="0"
-         version="0.0.0"/>
-
-   <plugin
-         id="org.eclipse.scava.repository.model.vcs.cvs"
-         download-size="0"
-         install-size="0"
-         version="0.0.0"/>
-
-   <plugin
-         id="org.eclipse.core.commands"
-         download-size="0"
-         install-size="0"
-         version="0.0.0"/>
-
-   <plugin
-         id="com.j2bugzilla"
-         download-size="0"
-         install-size="0"
-         version="0.0.0"/>
-
-   <plugin
-         id="org.eclipse.scava.metricprovider.historic.newsgroups.sentiment"
-         download-size="0"
-         install-size="0"
-         version="0.0.0"/>
-
-   <plugin
-         id="org.junit"
-         download-size="0"
-         install-size="0"
-         version="0.0.0"/>
-
-   <plugin
-         id="org.eclipse.scava.metricprovider.historic.bugs.opentime"
-         download-size="0"
-         install-size="0"
-         version="0.0.0"/>
-
-   <plugin
-         id="org.eclipse.scava.repository.model.googlecode"
-         download-size="0"
-         install-size="0"
-         version="0.0.0"/>
-
-   <plugin
-         id="org.eclipse.scava.libsvm.dependencies"
-         download-size="0"
-         install-size="0"
-         version="0.0.0"/>
-
-   <plugin
-         id="org.eclipse.scava.metricprovider.trans.newsgroups.articles"
-         download-size="0"
-         install-size="0"
-         version="0.0.0"/>
-
-   <plugin
-         id="org.eclipse.scava.repository.model.importer.exception"
-         download-size="0"
-         install-size="0"
-         version="0.0.0"/>
-
-   <plugin
-         id="org.eclipse.scava.metricprovider.trans.newsgroups.contentclasses"
-         download-size="0"
-         install-size="0"
-         version="0.0.0"/>
-
-   <plugin
-         id="org.eclipse.scava.platform.bugtrackingsystem.bugzilla"
-         download-size="0"
-         install-size="0"
-         version="0.0.0"/>
-
-   <plugin
-         id="org.eclipse.scava.metricprovider.historic.bugs.status"
-         download-size="0"
-         install-size="0"
-         version="0.0.0"/>
-
-   <plugin
-         id="org.eclipse.core.databinding"
-         download-size="0"
-         install-size="0"
-         version="0.0.0"/>
-
-   <plugin
-         id="org.joda.time"
-         download-size="0"
-         install-size="0"
-         version="0.0.0"/>
-
-   <plugin
-         id="org.eclipse.scava.repository.model.sourceforge"
-         download-size="0"
-         install-size="0"
-         version="0.0.0"/>
-
-   <plugin
-         id="com.mashape.unirest"
-         download-size="0"
-         install-size="0"
-         version="0.0.0"/>
-
-   <plugin
-         id="org.eclipse.scava.code.model.php"
-         download-size="0"
-         install-size="0"
-         version="0.0.0"/>
-
-   <plugin
-         id="org.eclipse.emf.edit"
-         download-size="0"
-         install-size="0"
-         version="0.0.0"/>
-
-   <plugin
-         id="org.eclipse.scava.metricprovider.historic.newsgroups.articles"
-         download-size="0"
-         install-size="0"
-         version="0.0.0"/>
-
-   <plugin
-         id="org.hamcrest.core"
-         download-size="0"
-         install-size="0"
-         version="0.0.0"/>
-
-   <plugin
-         id="org.eclipse.scava.repository.model.github.importer"
-         download-size="0"
-         install-size="0"
-         version="0.0.0"/>
-
-   <plugin
-         id="org.eclipse.emf.ecore.xmi"
-         download-size="0"
-         install-size="0"
-         version="0.0.0"/>
-
-   <plugin
-         id="org.eclipse.scava.metricprovider.trans.newsgroups.activeusers"
-         download-size="0"
-         install-size="0"
-         version="0.0.0"/>
-
-   <plugin
-         id="org.mapdb"
-         download-size="0"
-         install-size="0"
-         version="0.0.0"/>
-
-   <plugin
-         id="org.eclipse.scava.repository.model.importerdependencies"
-         download-size="0"
-         install-size="0"
-         version="0.0.0"/>
-
-   <plugin
-         id="org.apache.batik.util"
-         download-size="0"
-         install-size="0"
-         version="0.0.0"/>
-
-   <plugin
-         id="org.apache.httpcomponents.httpclient"
-         download-size="0"
-         install-size="0"
-         version="0.0.0"/>
-
-   <plugin
-         id="org.eclipse.e4.core.di"
-         download-size="0"
-         install-size="0"
-         version="0.0.0"/>
-
-   <plugin
-         id="org.eclipse.scava.metricprovider.trans.bugs.patches"
-         download-size="0"
-         install-size="0"
-         version="0.0.0"/>
-
-   <plugin
-         id="org.eclipse.equinox.util"
-         download-size="0"
-         install-size="0"
-         version="0.0.0"/>
-
-   <plugin
-         id="org.apache.commons.net"
-         download-size="0"
-         install-size="0"
-         version="0.0.0"/>
-
-   <plugin
-         id="org.eclipse.scava.tartarus.parser.posstemmer"
-         download-size="0"
-         install-size="0"
-         version="0.0.0"/>
-
-   <plugin
-         id="org.apache.batik.css"
-         download-size="0"
-         install-size="0"
-         version="0.0.0"/>
-
-   <plugin
-         id="org.apache.httpcomponents.httpcore"
-         download-size="0"
-         install-size="0"
-         version="0.0.0"/>
-
-   <plugin
-         id="org.eclipse.scava.metricprovider.historic.newsgroups.responsetime"
-         download-size="0"
-         install-size="0"
-         version="0.0.0"/>
-
-   <plugin
-         id="org.eclipse.scava.metricprovider.historic.newsgroups.newusers"
-         download-size="0"
-         install-size="0"
-         version="0.0.0"/>
-
-   <plugin
-         id="org.eclipse.scava.platform.bugtrackingsystem.sourceforge"
-         download-size="0"
-         install-size="0"
-         version="0.0.0"/>
-
-   <plugin
-         id="org.eclipse.e4.core.commands"
-         download-size="0"
-         install-size="0"
-         version="0.0.0"/>
-
-   <plugin
-         id="org.eclipse.scava.nlp.classifiers.sentimentanalyzer"
-         download-size="0"
-         install-size="0"
-         version="0.0.0"/>
-
-   <plugin
-         id="org.eclipse.core.filesystem"
-         download-size="0"
-         install-size="0"
-         version="0.0.0"/>
-
-   <plugin
-         id="org.eclipse.scava.metricprovider.trans.rascal.CC"
-         download-size="0"
-         install-size="0"
-         version="0.0.0"/>
-
-   <plugin
-         id="org.eclipse.scava.platform.vcs.workingcopy.manager"
-         download-size="0"
-         install-size="0"
-         version="0.0.0"/>
-
-   <plugin
-         id="org.eclipse.scava.metricprovider.trans.newsgroups.threadsrequestsreplies"
-         download-size="0"
-         install-size="0"
-         version="0.0.0"/>
-
-   <plugin
-         id="org.eclipse.scava.metricprovider.trans.newsgroups.hourlyrequestsreplies"
-         download-size="0"
-         install-size="0"
-         version="0.0.0"/>
-
-   <plugin
-         id="org.eclipse.scava.metricprovider.historic.newsgroups.threads"
-         download-size="0"
-         install-size="0"
-         version="0.0.0"/>
-
-   <plugin
-         id="org.apache.commons.lang"
-         download-size="0"
-         install-size="0"
-         version="0.0.0"/>
-
-   <plugin
-         id="org.eclipse.ant.core"
-         download-size="0"
-         install-size="0"
-         version="0.0.0"/>
-
-   <plugin
-         id="org.eclipse.egit.github.core"
-         download-size="0"
-         install-size="0"
-         version="0.0.0"/>
-
-   <plugin
-         id="org.eclipse.scava.platform.bugtrackingsystem.github"
-         download-size="0"
-         install-size="0"
-         version="0.0.0"/>
-
-   <plugin
-         id="org.eclipse.scava.metricprovider.trans.bugs.newbugs"
-         download-size="0"
-         install-size="0"
-         version="0.0.0"/>
-
-   <plugin
-         id="com.ibm.icu"
-         download-size="0"
-         install-size="0"
-         version="0.0.0"/>
-
-   <plugin
-         id="org.eclipse.scava.metricprovider.trans.committers"
-         download-size="0"
-         install-size="0"
-         version="0.0.0"/>
-
-   <plugin
-         id="org.apache.httpcomponents.httpcorenio"
-         download-size="0"
-         install-size="0"
-         version="0.0.0"/>
-
-   <plugin
-         id="org.eclipse.scava.metricprovider.trans.commits"
-         download-size="0"
-         install-size="0"
-         version="0.0.0"/>
-
-   <plugin
-         id="org.eclipse.core.variables"
-         download-size="0"
-         install-size="0"
-         version="0.0.0"/>
-
-   <plugin
-         id="org.eclipse.scava.factoid.bugs.channelusage"
-         download-size="0"
-         install-size="0"
-         version="0.0.0"/>
-
-   <plugin
-         id="org.eclipse.scava.platform.bugtrackingsystem.bitbucket"
-         download-size="0"
-         install-size="0"
-         version="0.0.0"/>
-
-   <plugin
-         id="org.eclipse.core.contenttype"
-         download-size="0"
-         install-size="0"
-         version="0.0.0"/>
-
-   <plugin
-         id="org.eclipse.equinox.registry"
-         download-size="0"
-         install-size="0"
-         version="0.0.0"/>
-
-   <plugin
-         id="org.apache.commons.lang3"
-         download-size="0"
-         install-size="0"
-         version="0.0.0"/>
-
-   <plugin
-         id="org.eclipse.scava.platform.admin"
-         download-size="0"
-         install-size="0"
-         version="0.0.0"/>
-
-   <plugin
-         id="org.eclipse.scava.repository.model.bts.bugzilla"
-         download-size="0"
-         install-size="0"
-         version="0.0.0"/>
-
-   <plugin
-         id="javax.annotation"
-         download-size="0"
-         install-size="0"
-         version="0.0.0"/>
-
-   <plugin
-         id="org.eclipse.scava.metricprovider.historic.newsgroups.unansweredthreads"
-         download-size="0"
-         install-size="0"
-         version="0.0.0"/>
-
-   <plugin
-         id="org.eclipse.scava.repository.model.cc.nntp"
-         download-size="0"
-         install-size="0"
-         version="0.0.0"/>
-
-   <plugin
-         id="org.eclipse.core.databinding.observable"
-         download-size="0"
-         install-size="0"
-         version="0.0.0"/>
-
-   <plugin
-         id="org.eclipse.compare.core"
-         download-size="0"
-         install-size="0"
-         version="0.0.0"/>
-
-   <plugin
-         id="org.eclipse.scava.metricprovider.trans.bugs.comments"
-         download-size="0"
-         install-size="0"
-         version="0.0.0"/>
-
-   <plugin
-         id="org.eclipse.scava.metricprovider.trans.bugs.contentclasses"
-         download-size="0"
-         install-size="0"
-         version="0.0.0"/>
-
-   <plugin
-         id="org.eclipse.scava.metricprovider.historic.newsgroups.requestsreplies"
-         download-size="0"
-         install-size="0"
-         version="0.0.0"/>
-
-   <plugin
-         id="org.eclipse.scava.repository.model.redmine"
-         download-size="0"
-         install-size="0"
-         version="0.0.0"/>
-
-   <plugin
-         id="org.eclipse.emf.ecore.edit"
-         download-size="0"
-         install-size="0"
-         version="0.0.0"/>
-
-   <plugin
-         id="org.eclipse.scava.metricprovider.trans.bugs.bugmetadata"
-         download-size="0"
-         install-size="0"
-         version="0.0.0"/>
-
-   <plugin
-         id="org.eclipse.scava.platform.communicationchannel.nntp"
-         download-size="0"
-         install-size="0"
-         version="0.0.0"/>
-
-   <plugin
-         id="org.eclipse.emf.ecore.change"
-         download-size="0"
-         install-size="0"
-         version="0.0.0"/>
-
-   <plugin
-         id="org.eclipse.osgi.services"
-         download-size="0"
-         install-size="0"
-         version="0.0.0"/>
-
-   <plugin
-         id="org.eclipse.scava.metricprovider.trans.requestreplyclassification"
-         download-size="0"
-         install-size="0"
-         version="0.0.0"/>
-
-   <plugin
-         id="org.eclipse.scava.metricprovider.downloadcounter.sourceforge.dependencies"
-         download-size="0"
-         install-size="0"
-         version="0.0.0"/>
-
-   <plugin
-         id="org.w3c.dom.svg"
-         download-size="0"
-         install-size="0"
-         version="0.0.0"/>
-
-   <plugin
-         id="org.apache.batik.util.gui"
-         download-size="0"
-         install-size="0"
-         version="0.0.0"/>
-
-   <plugin
-         id="org.eclipse.scava.repository.model.jira"
-         download-size="0"
-         install-size="0"
-         version="0.0.0"/>
-
-   <plugin
-         id="com.google.guava"
-         download-size="0"
-         install-size="0"
-         version="0.0.0"/>
-
-   <plugin
-         id="org.apache.xmlrpc"
-         download-size="0"
-         install-size="0"
-         version="0.0.0"/>
-
-   <plugin
-         id="org.json"
-         download-size="0"
-         install-size="0"
-         version="0.0.0"/>
-
-   <plugin
-         id="org.eclipse.scava.platform.vcs.svn"
-         download-size="0"
-         install-size="0"
-         version="0.0.0"/>
-
-   <plugin
-         id="org.eclipse.scava.repository.model.cc.forum"
-         download-size="0"
-         install-size="0"
-         version="0.0.0"/>
-
-   <plugin
-         id="org.eclipse.scava.platform.visualisation"
-         download-size="0"
-         install-size="0"
-         version="0.0.0"/>
-
-   <plugin
-         id="org.apache.ws.commons"
-         download-size="0"
-         install-size="0"
-         version="0.0.0"/>
-
-   <plugin
-         id="org.eclipse.scava.metricprovider.trans.sentimentclassification"
-         download-size="0"
-         install-size="0"
-         version="0.0.0"/>
-
-   <plugin
-         id="org.eclipse.scava.repository.model.eclipse"
-         download-size="0"
-         install-size="0"
-         version="0.0.0"/>
-
-   <plugin
-         id="org.eclipse.scava.metricprovider.trans.bugs.emotions"
-         download-size="0"
-         install-size="0"
-         version="0.0.0"/>
-
-   <plugin
-         id="org.eclipse.scava.metricprovider.historic.newsgroups.newthreads"
-         download-size="0"
-         install-size="0"
-         version="0.0.0"/>
-
-   <plugin
-         id="org.eclipse.scava.repository.model.googlecode.importer"
-         download-size="0"
-         install-size="0"
-         version="0.0.0"/>
-
-   <plugin
-         id="org.eclipse.scava.metricprovider.historic.bugs.newbugs"
-         download-size="0"
-         install-size="0"
-         version="0.0.0"/>
-
-   <plugin
-         id="org.svnkit"
-         download-size="0"
-         install-size="0"
-         version="0.0.0"/>
-
-   <plugin
-         id="org.eclipse.scava.repository.model.cc.wiki"
-         download-size="0"
-         install-size="0"
-         version="0.0.0"/>
-
-   <plugin
-         id="org.eclipse.scava.metricprovider.rascal.generic.churn"
-         download-size="0"
-         install-size="0"
-         version="0.0.0"/>
-
-   <plugin
-         id="org.eclipse.scava.metricprovider.rascal.testability.java"
-         download-size="0"
-         install-size="0"
-         version="0.0.0"/>
-
-   <plugin
-         id="org.eclipse.scava.metricprovider.trans.rascal.CC.PHP"
-         download-size="0"
-         install-size="0"
-         version="0.0.0"/>
-
-   <plugin
-         id="org.eclipse.scava.metricprovider.trans.rascal.CC.java"
-         download-size="0"
-         install-size="0"
-         version="0.0.0"/>
-
-   <plugin
-         id="org.eclipse.scava.metricprovider.trans.rascal.LOC"
-         download-size="0"
-         install-size="0"
-         version="0.0.0"/>
-
-   <plugin
-         id="org.eclipse.scava.metricprovider.trans.rascal.LOC.java"
-         download-size="0"
-         install-size="0"
-         version="0.0.0"/>
-
-   <plugin
-         id="org.eclipse.scava.metricprovider.trans.rascal.OO"
-         download-size="0"
-         install-size="0"
-         version="0.0.0"/>
-
-   <plugin
-         id="org.eclipse.scava.metricprovider.trans.rascal.OO.PHP"
-         download-size="0"
-         install-size="0"
-         version="0.0.0"/>
-
-   <plugin
-         id="org.eclipse.scava.metricprovider.trans.rascal.OO.java"
-         download-size="0"
-         install-size="0"
-         version="0.0.0"/>
-
-   <plugin
-         id="org.eclipse.scava.metricprovider.trans.rascal.PHP"
-         download-size="0"
-         install-size="0"
-         version="0.0.0"/>
-
-   <plugin
-         id="org.eclipse.scava.metricprovider.trans.rascal.advancedfeatures.java"
-         download-size="0"
-         install-size="0"
-         version="0.0.0"/>
-
-   <plugin
-         id="org.eclipse.scava.metricprovider.trans.rascal.clones"
-         download-size="0"
-         install-size="0"
-         version="0.0.0"/>
-
-   <plugin
-         id="org.eclipse.scava.metricprovider.trans.rascal.comments"
-         download-size="0"
-         install-size="0"
-         version="0.0.0"/>
-
-   <plugin
-         id="org.eclipse.scava.metricprovider.trans.rascal.readability"
-         download-size="0"
-         install-size="0"
-         version="0.0.0"/>
-
-   <plugin
-         id="org.eclipse.scava.platform.vcs.git"
-         download-size="0"
-         install-size="0"
-         version="0.0.0"
-         unpack="false"/>
-
-   <plugin
-         id="org.eclipse.scava.platform.vcs.workingcopy.git"
-         download-size="0"
-         install-size="0"
-         version="0.0.0"/>
-
-   <plugin
-         id="org.eclipse.jgit"
-         download-size="0"
-         install-size="0"
-         version="0.0.0"
-         unpack="false"/>
-
-   <plugin
-         id="org.eclipse.scava.platform.vcs.workingcopy.svn"
-         download-size="0"
-         install-size="0"
-         version="0.0.0"/>
-
-   <plugin
-         id="org.eclipse.scava.metricprovider.trans.newsgroups.sentiment"
-         download-size="0"
-         install-size="0"
-         version="0.0.0"/>
-
-   <plugin
-         id="org.eclipse.scava.factoid.bugs.emotion"
-         download-size="0"
-         install-size="0"
-         version="0.0.0"/>
-
-   <plugin
-         id="org.eclipse.scava.factoid.bugs.hourly"
-         download-size="0"
-         install-size="0"
-         version="0.0.0"/>
-
-   <plugin
-         id="org.eclipse.scava.factoid.bugs.responsetime"
-         download-size="0"
-         install-size="0"
-         version="0.0.0"/>
-
-   <plugin
-         id="org.eclipse.scava.factoid.bugs.sentiment"
-         download-size="0"
-         install-size="0"
-         version="0.0.0"/>
-
-   <plugin
-         id="org.eclipse.scava.factoid.bugs.severity"
-         download-size="0"
-         install-size="0"
-         version="0.0.0"/>
-
-   <plugin
-         id="org.eclipse.scava.factoid.bugs.size"
-         download-size="0"
-         install-size="0"
-         version="0.0.0"/>
-
-   <plugin
-         id="org.eclipse.scava.factoid.bugs.status"
-         download-size="0"
-         install-size="0"
-         version="0.0.0"/>
-
-   <plugin
-         id="org.eclipse.scava.factoid.bugs.threadlength"
-         download-size="0"
-         install-size="0"
-         version="0.0.0"/>
-
-   <plugin
-         id="org.eclipse.scava.metricprovider.trans.configuration.puppet"
-         download-size="0"
-         install-size="0"
-         version="0.0.0"/>
-
-   <plugin
-         id="org.eclipse.scava.metricprovider.trans.configuration.puppet.designsmells"
-         download-size="0"
-         install-size="0"
-         version="0.0.0"/>
-
-   <plugin
-         id="org.eclipse.scava.metricprovider.trans.configuration.puppet.implementationsmells"
-         download-size="0"
-         install-size="0"
-         version="0.0.0"/>
-
-   <plugin
-         id="org.eclipse.scava.metricprovider.historic.configuration.puppet.designsmells"
-         download-size="0"
-         install-size="0"
-         version="0.0.0"/>
-
-   <plugin
-         id="org.eclipse.scava.metricprovider.historic.configuration.puppet.implementationsmells"
-         download-size="0"
-         install-size="0"
-         version="0.0.0"/>
-
-   <plugin
-         id="org.eclipse.scava.metricprovider.trans.configuration.docker.smells"
-         download-size="0"
-         install-size="0"
-         version="0.0.0"/>
-
-   <plugin
-         id="org.eclipse.scava.metricprovider.historic.configuration.docker.smells"
-         download-size="0"
-         install-size="0"
-         version="0.0.0"/>
-
-   <plugin
-         id="org.eclipse.scava.metricprovider.trans.configuration.docker.dependencies"
-         download-size="0"
-         install-size="0"
-         version="0.0.0"/>
-
-   <plugin
-         id="org.eclipse.scava.metricprovider.historic.configuration.docker.dependencies"
-         download-size="0"
-         install-size="0"
-         version="0.0.0"/>
-
-   <plugin
-         id="org.eclipse.scava.factoid.bugs.users"
-         download-size="0"
-         install-size="0"
-         version="0.0.0"/>
-
-   <plugin
-         id="org.eclipse.scava.factoid.bugs.weekly"
-         download-size="0"
-         install-size="0"
-         version="0.0.0"/>
-
-   <plugin
-         id="org.eclipse.scava.factoid.newsgroups.channelusage"
-         download-size="0"
-         install-size="0"
-         version="0.0.0"/>
-
-   <plugin
-         id="org.eclipse.scava.factoid.newsgroups.emotion"
-         download-size="0"
-         install-size="0"
-         version="0.0.0"/>
-
-   <plugin
-         id="org.eclipse.scava.factoid.newsgroups.hourly"
-         download-size="0"
-         install-size="0"
-         version="0.0.0"/>
-
-   <plugin
-         id="org.eclipse.scava.factoid.newsgroups.responsetime"
-         download-size="0"
-         install-size="0"
-         version="0.0.0"/>
-
-   <plugin
-         id="org.eclipse.scava.factoid.newsgroups.sentiment"
-         download-size="0"
-         install-size="0"
-         version="0.0.0"/>
-
-   <plugin
-         id="org.eclipse.scava.factoid.newsgroups.severity"
-         download-size="0"
-         install-size="0"
-         version="0.0.0"/>
-
-   <plugin
-         id="org.eclipse.scava.factoid.newsgroups.size"
-         download-size="0"
-         install-size="0"
-         version="0.0.0"/>
-
-   <plugin
-         id="org.eclipse.scava.factoid.newsgroups.status"
-         download-size="0"
-         install-size="0"
-         version="0.0.0"/>
-
-   <plugin
-         id="org.eclipse.scava.factoid.newsgroups.threadlength"
-         download-size="0"
-         install-size="0"
-         version="0.0.0"/>
-
-   <plugin
-         id="org.eclipse.scava.factoid.newsgroups.users"
-         download-size="0"
-         install-size="0"
-         version="0.0.0"/>
-
-   <plugin
-         id="org.eclipse.scava.factoid.newsgroups.weekly"
-         download-size="0"
-         install-size="0"
-         version="0.0.0"/>
-
-   <plugin
-         id="org.eclipse.scava.metricprovider.historic.bugs.bugs"
-         download-size="0"
-         install-size="0"
-         version="0.0.0"/>
-
-   <plugin
-         id="org.eclipse.scava.metricprovider.historic.bugs.emotions"
-         download-size="0"
-         install-size="0"
-         version="0.0.0"/>
-
-   <plugin
-         id="org.eclipse.scava.metricprovider.historic.bugs.newusers"
-         download-size="0"
-         install-size="0"
-         version="0.0.0"/>
-
-   <plugin
-         id="org.eclipse.scava.metricprovider.historic.bugs.requestsreplies"
-         download-size="0"
-         install-size="0"
-         version="0.0.0"/>
-
-   <plugin
-         id="org.eclipse.scava.metricprovider.historic.bugs.requestsreplies.average"
-         download-size="0"
-         install-size="0"
-         version="0.0.0"/>
-
-   <plugin
-         id="org.eclipse.scava.metricprovider.historic.bugs.responsetime"
-         download-size="0"
-         install-size="0"
-         version="0.0.0"/>
-
-   <plugin
-         id="org.eclipse.scava.metricprovider.historic.bugs.severity"
-         download-size="0"
-         install-size="0"
-         version="0.0.0"/>
-
-   <plugin
-         id="org.eclipse.scava.metricprovider.historic.bugs.severitybugstatus"
-         download-size="0"
-         install-size="0"
-         version="0.0.0"/>
-
-   <plugin
-         id="org.eclipse.scava.metricprovider.historic.bugs.severityresponsetime"
-         download-size="0"
-         install-size="0"
-         version="0.0.0"/>
-
-   <plugin
-         id="org.eclipse.scava.metricprovider.historic.bugs.severitysentiment"
-         download-size="0"
-         install-size="0"
-         version="0.0.0"/>
-
-   <plugin
-         id="org.eclipse.scava.metricprovider.historic.bugs.topics"
-         download-size="0"
-         install-size="0"
-         version="0.0.0"/>
-
-   <plugin
-         id="org.eclipse.scava.metricprovider.historic.bugs.unansweredbugs"
-         download-size="0"
-         install-size="0"
-         version="0.0.0"/>
-
-   <plugin
-         id="org.eclipse.scava.metricprovider.historic.bugs.users"
-         download-size="0"
-         install-size="0"
-         version="0.0.0"/>
-
-   <plugin
-         id="org.eclipse.scava.metricprovider.historic.newsgroups.emotions"
-         download-size="0"
-         install-size="0"
-         version="0.0.0"/>
-
-   <plugin
-         id="org.eclipse.scava.metricprovider.historic.newsgroups.requestsreplies.average"
-         download-size="0"
-         install-size="0"
-         version="0.0.0"/>
-
-   <plugin
-         id="org.eclipse.scava.metricprovider.historic.newsgroups.severity"
-         download-size="0"
-         install-size="0"
-         version="0.0.0"/>
-
-   <plugin
-         id="org.eclipse.scava.metricprovider.historic.newsgroups.severityresponsetime"
-         download-size="0"
-         install-size="0"
-         version="0.0.0"/>
-
-   <plugin
-         id="org.eclipse.scava.metricprovider.historic.newsgroups.severitysentiment"
-         download-size="0"
-         install-size="0"
-         version="0.0.0"/>
-
-   <plugin
-         id="org.eclipse.scava.metricprovider.historic.newsgroups.topics"
-         download-size="0"
-         install-size="0"
-         version="0.0.0"/>
-
-   <plugin
-         id="org.eclipse.scava.metricprovider.style"
-         download-size="0"
-         install-size="0"
-         version="0.0.0"/>
-
-   <plugin
-         id="org.eclipse.scava.metricprovider.trans.bugs.activeusers"
-         download-size="0"
-         install-size="0"
-         version="0.0.0"/>
-
-   <plugin
-         id="org.eclipse.scava.metricprovider.trans.bugs.dailyrequestsreplies"
-         download-size="0"
-         install-size="0"
-         version="0.0.0"/>
-
-   <plugin
-         id="org.eclipse.scava.metricprovider.trans.bugs.hourlyrequestsreplies"
-         download-size="0"
-         install-size="0"
-         version="0.0.0"/>
-
-   <plugin
-         id="org.eclipse.scava.metricprovider.trans.bugs.requestsreplies"
-         download-size="0"
-         install-size="0"
-         version="0.0.0"/>
-
-   <plugin
-         id="org.eclipse.scava.metricprovider.trans.severityclassification"
-         download-size="0"
-         install-size="0"
-         version="0.0.0"/>
-
-   <plugin
-         id="org.eclipse.scava.metricprovider.trans.topics"
-         download-size="0"
-         install-size="0"
-         version="0.0.0"/>
-
-   <plugin
-         id="org.carrot2.api"
-         download-size="0"
-         install-size="0"
-         version="0.0.0"/>
-
-   <plugin
-         id="org.carrot2.dependencies"
-         download-size="0"
-         install-size="0"
-         version="0.0.0"/>
-
-   <plugin
-         id="org.eclipse.scava.severityclassifier.opennlptartarus.libsvm"
-         download-size="0"
-         install-size="0"
-         version="0.0.0"/>
-
-   <plugin
-         id="org.eclipse.e4.core.contexts"
-         download-size="0"
-         install-size="0"
-         version="0.0.0"
-         unpack="false"/>
-
-   <plugin
-         id="org.apache.log4j"
-         download-size="0"
-         install-size="0"
-         version="0.0.0"/>
-
-   <plugin
-         id="org.w3c.dom.events"
-         download-size="0"
-         install-size="0"
-         version="0.0.0"
-         unpack="false"/>
-
-   <plugin
-         id="com.jcraft.jsch"
-         download-size="0"
-         install-size="0"
-         version="0.0.0"
-         unpack="false"/>
-
-   <plugin
-         id="org.eclipse.scava.platform.communicationchannel.sourceforge"
-         download-size="0"
-         install-size="0"
-         version="0.0.0"
-         unpack="false"/>
-
-   <plugin
-         id="org.eclipse.scava.platform.communicationchannel"
-         download-size="0"
-         install-size="0"
-         version="0.0.0"
-         unpack="false"/>
-
-   <plugin
-         id="org.eclipse.scava.repository.model.importer"
-         download-size="0"
-         install-size="0"
-         version="0.0.0"
-         unpack="false"/>
-
-   <plugin
-         id="org.eclipse.equinox.http.servlet"
-         download-size="0"
-         install-size="0"
-         version="0.0.0"
-         unpack="false"/>
-
-   <plugin
-         id="org.eclipse.jetty.client"
-         download-size="0"
-         install-size="0"
-         version="0.0.0"
-         unpack="false"/>
-
-   <plugin
-         id="org.eclipse.jetty.http"
-         download-size="0"
-         install-size="0"
-         version="0.0.0"
-         unpack="false"/>
-
-   <plugin
-         id="org.eclipse.jetty.io"
-         download-size="0"
-         install-size="0"
-         version="0.0.0"
-         unpack="false"/>
-
-   <plugin
-         id="org.eclipse.jetty.server"
-         download-size="0"
-         install-size="0"
-         version="0.0.0"
-         unpack="false"/>
-
-   <plugin
-         id="org.eclipse.jetty.spdy.client"
-         download-size="0"
-         install-size="0"
-         version="0.0.0"
-         unpack="false"/>
-
-   <plugin
-         id="org.eclipse.jetty.spdy.core"
-         download-size="0"
-         install-size="0"
-         version="0.0.0"
-         unpack="false"/>
-
-   <plugin
-         id="org.eclipse.jetty.spdy.http.common"
-         download-size="0"
-         install-size="0"
-         version="0.0.0"
-         unpack="false"/>
-
-   <plugin
-         id="org.eclipse.jetty.spdy.http.server"
-         download-size="0"
-         install-size="0"
-         version="0.0.0"
-         unpack="false"/>
-
-   <plugin
-         id="org.eclipse.jetty.spdy.server"
-         download-size="0"
-         install-size="0"
-         version="0.0.0"
-         unpack="false"/>
-
-   <plugin
-         id="org.eclipse.jetty.util"
-         download-size="0"
-         install-size="0"
-         version="0.0.0"
-         unpack="false"/>
-
-   <plugin
-         id="org.restlet"
-         download-size="0"
-         install-size="0"
-         version="0.0.0"
-         unpack="false"/>
-
-   <plugin
-         id="org.restlet.ext.jetty"
-         download-size="0"
-         install-size="0"
-         version="0.0.0"
-         unpack="false"/>
-
-   <plugin
-         id="org.eclipse.scava.dependency.model.maven"
-         download-size="0"
-         install-size="0"
-         version="0.0.0"
-         unpack="false"/>
-
-   <plugin
-         id="org.eclipse.scava.dependency.model.osgi"
-         download-size="0"
-         install-size="0"
-         version="0.0.0"
-         unpack="false"/>
-
-   <plugin
-         id="org.eclipse.scava.metricprovider.trans.rascal.dependency"
-         download-size="0"
-         install-size="0"
-         version="0.0.0"
-         unpack="false"/>
-
-   <plugin
-         id="org.eclipse.scava.metricprovider.trans.rascal.dependency.maven"
-         download-size="0"
-         install-size="0"
-         version="0.0.0"
-         unpack="false"/>
-
-   <plugin
-         id="org.eclipse.scava.metricprovider.trans.rascal.dependency.osgi"
-         download-size="0"
-         install-size="0"
-         version="0.0.0"
-         unpack="false"/>
-
-   <plugin
-         id="org.eclipse.scava.platform.analysis.data"
-         download-size="0"
-         install-size="0"
-         version="0.0.0"
-         unpack="false"/>
-
-   <plugin
-         id="org.eclipse.scava.nlp.classifiers.codedetector"
-         download-size="0"
-         install-size="0"
-         version="0.0.0"
-         unpack="false"/>
-
-   <plugin
-         id="org.eclipse.scava.nlp.classifiers.emotionclassifier"
-         download-size="0"
-         install-size="0"
-         version="0.0.0"
-         unpack="false"/>
-
-   <plugin
-         id="org.eclipse.scava.nlp.libraries.fasttext"
-         download-size="0"
-         install-size="0"
-         version="0.0.0"
-         unpack="false"/>
-
-   <plugin
-         id="org.eclipse.scava.nlp.resources.sentinet5"
-         download-size="0"
-         install-size="0"
-         version="0.0.0"
-         unpack="false"/>
-
-   <plugin
-         id="org.eclipse.scava.nlp.tools.core"
-         download-size="0"
-         install-size="0"
-         version="0.0.0"
-         unpack="false"/>
-
-   <plugin
-         id="org.eclipse.scava.nlp.tools.other"
-         download-size="0"
-         install-size="0"
-         version="0.0.0"
-         unpack="false"/>
-
-   <plugin
-         id="org.eclipse.scava.nlp.tools.plaintext"
-         download-size="0"
-         install-size="0"
-         version="0.0.0"
-         unpack="false"/>
-
-   <plugin
-         id="org.eclipse.scava.nlp.tools.predictions"
-         download-size="0"
-         install-size="0"
-         version="0.0.0"
-         unpack="false"/>
-
-   <plugin
-         id="org.eclipse.scava.nlp.tools.preprocessor"
-         download-size="0"
-         install-size="0"
-         version="0.0.0"
-         unpack="false"/>
-
-   <plugin
-         id="org.eclipse.scava.nlp.tools.vasttext"
-         download-size="0"
-         install-size="0"
-         version="0.0.0"
-         unpack="false"/>
-
-   <plugin
-         id="org.eclipse.scava.platform.bugtrackingsystem.gitlab"
-         download-size="0"
-         install-size="0"
-         version="0.0.0"
-         unpack="false"/>
-
-   <plugin
-         id="org.eclipse.scava.repository.model.gitlab"
-         download-size="0"
-         install-size="0"
-         version="0.0.0"
-         unpack="false"/>
-
-   <plugin
-         id="org.eclipse.scava.repository.model.gitlab.importer"
-         download-size="0"
-         install-size="0"
-         version="0.0.0"
-         unpack="false"/>
-
-   <plugin
-         id="org.eclipse.scava.platform.bugtrackingsystem.mantis"
-         download-size="0"
-         install-size="0"
-         version="0.0.0"
-         unpack="false"/>
-
-   <plugin
-         id="org.eclipse.scava.repository.model.mantis"
-         download-size="0"
-         install-size="0"
-         version="0.0.0"
-         unpack="false"/>
-
-   <plugin
-         id="org.eclipse.scava.platform.communicationchannel.eclipseforums"
-         download-size="0"
-         install-size="0"
-         version="0.0.0"
-         unpack="false"/>
-
-   <plugin
-         id="org.eclipse.scava.repository.model.cc.eclipseforums"
-         download-size="0"
-         install-size="0"
-         version="0.0.0"
-         unpack="false"/>
-
-   <plugin
-         id="org.eclipse.scava.metricprovider.trans.emotionclassification"
-         download-size="0"
-         install-size="0"
-         version="0.0.0"
-         unpack="false"/>
-
-   <plugin
-         id="org.eclipse.scava.metricprovider.trans.plaintextprocessing"
-         download-size="0"
-         install-size="0"
-         version="0.0.0"
-         unpack="false"/>
-
-   <plugin
-         id="org.eclipse.scava.metricprovider.trans.detectingcode"
-         download-size="0"
-         install-size="0"
-         version="0.0.0"
-         unpack="false"/>
-
-   <plugin
-         id="com.squareup.okhttp3"
-         download-size="0"
-         install-size="0"
-         version="0.0.0"
-         unpack="false"/>
-
-   <plugin
-         id="com.squareup.okio"
-         download-size="0"
-         install-size="0"
-         version="0.0.0"/>
-
-   <plugin
-         id="com.google.gson"
-         download-size="0"
-         install-size="0"
-         version="0.0.0"
-         unpack="false"/>
-
-   <plugin
-         id="org.slf4j.api"
-         download-size="0"
-         install-size="0"
-         version="0.0.0"
-         unpack="false"/>
-
-   <plugin
-         id="org.tukaani.xz"
-         download-size="0"
-         install-size="0"
-         version="0.0.0"
-         unpack="false"/>
-
-   <plugin
-         id="org.eclipse.scava.metricprovider.trans.bugs.references"
-         download-size="0"
-         install-size="0"
-         version="0.0.0"
-         unpack="false"/>
-
-   <plugin
-         id="org.eclipse.scava.nlp.tools.references"
-         download-size="0"
-         install-size="0"
-         version="0.0.0"
-         unpack="false"/>
-
-   <plugin
-         id="org.eclipse.scava.metricprovider.trans.commits.messagereferences"
-         download-size="0"
-         install-size="0"
-         version="0.0.0"
-         unpack="false"/>
-
-   <plugin
-         id="org.eclipse.scava.nlp.tools.readability"
-         download-size="0"
-         install-size="0"
-         version="0.0.0"
-         unpack="false"/>
-
-   <plugin
-         id="com.googlecode.javaewah.JavaEWAH"
-         download-size="0"
-         install-size="0"
-         version="0.0.0"/>
-
-   <plugin
-         id="com.jcraft.jzlib"
-         download-size="0"
-         install-size="0"
-         version="0.0.0"
-         unpack="false"/>
-
-   <plugin
-         id="org.bouncycastle.bcpg-jdk15on"
-         download-size="0"
-         install-size="0"
-         version="0.0.0"/>
-
-   <plugin
-         id="org.bouncycastle.bcpkix-jdk15on"
-         download-size="0"
-         install-size="0"
-         version="0.0.0"/>
-
-   <plugin
-         id="org.bouncycastle.bcprov-jdk15on"
-         download-size="0"
-         install-size="0"
-         version="0.0.0"/>
-
-   <plugin
-         id="org.slf4j.slf4j-api"
-         download-size="0"
-         install-size="0"
-         version="0.0.0"/>
-
-   <plugin
-         id="org.eclipse.scava.metricprovider.trans.documentation"
-         download-size="0"
-         install-size="0"
-         version="0.0.0"
-         unpack="false"/>
-
-   <plugin
-         id="org.eclipse.scava.platform.documentation.github"
-         download-size="0"
-         install-size="0"
-         version="0.0.0"
-         unpack="false"/>
-
-   <plugin
-         id="org.eclipse.scava.metricprovider.trans.documentation.detectingcode"
-         download-size="0"
-         install-size="0"
-         version="0.0.0"
-         unpack="false"/>
-
-   <plugin
-         id="org.eclipse.scava.metricprovider.trans.documentation.readability"
-         download-size="0"
-         install-size="0"
-         version="0.0.0"
-         unpack="false"/>
-
-   <plugin
-         id="org.eclipse.scava.metricprovider.historic.documentation.readability"
-         download-size="0"
-         install-size="0"
-         version="0.0.0"
-         unpack="false"/>
-
-</feature>
->>>>>>> 687422c2
+<?xml version="1.0" encoding="UTF-8"?>
+<feature
+      id="org.eclipse.scava.platform.feature"
+      label="Feature"
+      version="1.0.0.qualifier">
+
+   <description url="http://www.example.com/description">
+      [Enter Feature Description here.]
+   </description>
+
+   <copyright url="http://www.example.com/copyright">
+      [Enter Copyright Description here.]
+   </copyright>
+
+   <license url="http://www.example.com/license">
+      [Enter License Description here.]
+   </license>
+
+   <plugin
+         id="org.eclipse.scava.metricprovider.rascal"
+         download-size="0"
+         install-size="0"
+         version="0.0.0"/>
+
+   <plugin
+         id="org.eclipse.scava.libsvm"
+         download-size="0"
+         install-size="0"
+         version="0.0.0"/>
+
+   <plugin
+         id="org.eclipse.e4.core.services"
+         download-size="0"
+         install-size="0"
+         version="0.0.0"/>
+
+   <plugin
+         id="org.eclipse.emf.common"
+         download-size="0"
+         install-size="0"
+         version="0.0.0"/>
+
+   <plugin
+         id="org.eclipse.emf.ecore"
+         download-size="0"
+         install-size="0"
+         version="0.0.0"/>
+
+   <plugin
+         id="org.eclipse.help"
+         download-size="0"
+         install-size="0"
+         version="0.0.0"/>
+
+   <plugin
+         id="org.eclipse.scava.code.model.java"
+         download-size="0"
+         install-size="0"
+         version="0.0.0"/>
+
+   <plugin
+         id="org.eclipse.equinox.ds"
+         download-size="0"
+         install-size="0"
+         version="0.0.0"/>
+
+   <plugin
+         id="org.eclipse.scava.metricprovider.trans.hourlycommits"
+         download-size="0"
+         install-size="0"
+         version="0.0.0"/>
+
+   <plugin
+         id="org.eclipse.scava.repository.model.vcs.svn"
+         download-size="0"
+         install-size="0"
+         version="0.0.0"/>
+
+   <plugin
+         id="org.eclipse.xsd.edit"
+         download-size="0"
+         install-size="0"
+         version="0.0.0"/>
+
+   <plugin
+         id="org.w3c.css.sac"
+         download-size="0"
+         install-size="0"
+         version="0.0.0"/>
+
+   <plugin
+         id="org.eclipse.scava.contentclassifier.opennlptartarus.libsvm"
+         download-size="0"
+         install-size="0"
+         version="0.0.0"/>
+
+   <plugin
+         id="org.eclipse.scava.platform.bugtrackingsystem.jira"
+         download-size="0"
+         install-size="0"
+         version="0.0.0"/>
+
+   <plugin
+         id="org.eclipse.scava.metricprovider.trans.newsgroups.threads"
+         download-size="0"
+         install-size="0"
+         version="0.0.0"/>
+
+   <plugin
+         id="com.google.code.gson"
+         download-size="0"
+         install-size="0"
+         version="0.0.0"/>
+
+   <plugin
+         id="org.eclipse.scava.metricprovider.historic.newsgroups.users"
+         download-size="0"
+         install-size="0"
+         version="0.0.0"/>
+
+   <plugin
+         id="javax.mail"
+         download-size="0"
+         install-size="0"
+         version="0.0.0"/>
+
+   <plugin
+         id="org.eclipse.scava.factoid.cocomo"
+         download-size="0"
+         install-size="0"
+         version="0.0.0"/>
+
+   <plugin
+         id="org.eclipse.equinox.security"
+         download-size="0"
+         install-size="0"
+         version="0.0.0"/>
+
+   <plugin
+         id="org.eclipse.core.jobs"
+         download-size="0"
+         install-size="0"
+         version="0.0.0"/>
+
+   <plugin
+         id="org.eclipse.core.resources"
+         download-size="0"
+         install-size="0"
+         version="0.0.0"/>
+
+   <plugin
+         id="com.googlecode.pongo.runtime"
+         download-size="0"
+         install-size="0"
+         version="0.0.0"/>
+
+   <plugin
+         id="org.eclipse.osgi"
+         download-size="0"
+         install-size="0"
+         version="0.0.0"/>
+
+   <plugin
+         id="org.eclipse.scava.opennlp"
+         download-size="0"
+         install-size="0"
+         version="0.0.0"/>
+
+   <plugin
+         id="org.eclipse.scava.platform.bugtrackingsystem"
+         download-size="0"
+         install-size="0"
+         version="0.0.0"/>
+
+   <plugin
+         id="org.eclipse.scava.metricprovider.trans.newsgroups.dailyrequestsreplies"
+         download-size="0"
+         install-size="0"
+         version="0.0.0"/>
+
+   <plugin
+         id="org.eclipse.core.databinding.property"
+         download-size="0"
+         install-size="0"
+         version="0.0.0"/>
+
+   <plugin
+         id="org.eclipse.equinox.common"
+         download-size="0"
+         install-size="0"
+         version="0.0.0"/>
+
+   <plugin
+         id="org.eclipse.scava.metricprovider.trans.newsgroups.emotions"
+         download-size="0"
+         install-size="0"
+         version="0.0.0"/>
+
+   <plugin
+         id="org.eclipse.scava.repository.model.eclipse.importer"
+         download-size="0"
+         install-size="0"
+         version="0.0.0"/>
+
+   <plugin
+         id="org.eclipse.core.runtime"
+         download-size="0"
+         install-size="0"
+         version="0.0.0"/>
+
+   <plugin
+         id="org.apache.httpcomponents.httpasyncclient"
+         download-size="0"
+         install-size="0"
+         version="0.0.0"/>
+
+   <plugin
+         id="org.eclipse.scava.platform.osgi"
+         download-size="0"
+         install-size="0"
+         version="0.0.0"/>
+
+   <plugin
+         id="org.jsoup.jsoup"
+         download-size="0"
+         install-size="0"
+         version="0.0.0"/>
+
+   <plugin
+         id="org.eclipse.scava.repository.model.redmine.importer"
+         download-size="0"
+         install-size="0"
+         version="0.0.0"/>
+
+   <plugin
+         id="org.eclipse.scava.repository.model.vcs.git"
+         download-size="0"
+         install-size="0"
+         version="0.0.0"/>
+
+   <plugin
+         id="org.eclipse.scava.platform.bugtrackingsystem.redmine"
+         download-size="0"
+         install-size="0"
+         version="0.0.0"/>
+
+   <plugin
+         id="org.eclipse.scava.repository.model.github"
+         download-size="0"
+         install-size="0"
+         version="0.0.0"/>
+
+   <plugin
+         id="org.eclipse.xsd"
+         download-size="0"
+         install-size="0"
+         version="0.0.0"/>
+
+   <plugin
+         id="org.eclipse.scava.platform"
+         download-size="0"
+         install-size="0"
+         version="0.0.0"/>
+
+   <plugin
+         id="org.eclipse.text"
+         download-size="0"
+         install-size="0"
+         version="0.0.0"/>
+
+   <plugin
+         id="org.eclipse.scava.repository.model.bitbucket"
+         download-size="0"
+         install-size="0"
+         version="0.0.0"/>
+
+   <plugin
+         id="org.eclipse.core.net"
+         download-size="0"
+         install-size="0"
+         version="0.0.0"/>
+
+   <plugin
+         id="org.eclipse.e4.core.di.extensions"
+         download-size="0"
+         install-size="0"
+         version="0.0.0"/>
+
+   <plugin
+         id="org.apache.commons.logging"
+         download-size="0"
+         install-size="0"
+         version="0.0.0"/>
+
+   <plugin
+         id="org.eclipse.scava.metricprovider.historic.bugs.sentiment"
+         download-size="0"
+         install-size="0"
+         version="0.0.0"/>
+
+   <plugin
+         id="javax.servlet"
+         download-size="0"
+         install-size="0"
+         version="0.0.0"/>
+
+   <plugin
+         id="org.eclipse.scava.code.model.generic"
+         download-size="0"
+         install-size="0"
+         version="0.0.0"/>
+
+   <plugin
+         id="org.eclipse.scava.repository.model"
+         download-size="0"
+         install-size="0"
+         version="0.0.0"/>
+
+   <plugin
+         id="javax.inject"
+         download-size="0"
+         install-size="0"
+         version="0.0.0"/>
+
+   <plugin
+         id="org.eclipse.equinox.event"
+         download-size="0"
+         install-size="0"
+         version="0.0.0"/>
+
+   <plugin
+         id="org.eclipse.core.expressions"
+         download-size="0"
+         install-size="0"
+         version="0.0.0"/>
+
+   <plugin
+         id="org.w3c.dom.smil"
+         download-size="0"
+         install-size="0"
+         version="0.0.0"/>
+
+   <plugin
+         id="org.apache.httpcomponents.httpmime"
+         download-size="0"
+         install-size="0"
+         version="0.0.0"/>
+
+   <plugin
+         id="org.eclipse.scava.nlp.classifiers.requestreplydetector"
+         download-size="0"
+         install-size="0"
+         version="0.0.0"/>
+
+   <plugin
+         id="org.apache.commons.math"
+         download-size="0"
+         install-size="0"
+         version="0.0.0"/>
+
+   <plugin
+         id="org.eclipse.scava.metricprovider.historic.commitsovertime"
+         download-size="0"
+         install-size="0"
+         version="0.0.0"/>
+
+   <plugin
+         id="sparky"
+         download-size="0"
+         install-size="0"
+         version="0.0.0"/>
+
+   <plugin
+         id="org.eclipse.core.filebuffers"
+         download-size="0"
+         install-size="0"
+         version="0.0.0"/>
+
+   <plugin
+         id="com.googlecode.pongo.runtime.dependencies"
+         download-size="0"
+         install-size="0"
+         version="0.0.0"/>
+
+   <plugin
+         id="org.eclipse.scava.jackson"
+         download-size="0"
+         install-size="0"
+         version="0.0.0"/>
+
+   <plugin
+         id="com.googlecode.pongo.runtime.osgi"
+         download-size="0"
+         install-size="0"
+         version="0.0.0"/>
+
+   <plugin
+         id="org.eclipse.scava.metricprovider.historic.numberofcommitters"
+         download-size="0"
+         install-size="0"
+         version="0.0.0"/>
+
+   <plugin
+         id="org.eclipse.scava.metricprovider.historic.bugs.patches"
+         download-size="0"
+         install-size="0"
+         version="0.0.0"/>
+
+   <plugin
+         id="javax.xml"
+         download-size="0"
+         install-size="0"
+         version="0.0.0"/>
+
+   <plugin
+         id="org.eclipse.scava.platform.client.api"
+         download-size="0"
+         install-size="0"
+         version="0.0.0"/>
+
+   <plugin
+         id="org.eclipse.equinox.preferences"
+         download-size="0"
+         install-size="0"
+         version="0.0.0"/>
+
+   <plugin
+         id="org.eclipse.scava.metricprovider.historic.bugs.comments"
+         download-size="0"
+         install-size="0"
+         version="0.0.0"/>
+
+   <plugin
+         id="org.eclipse.equinox.bidi"
+         download-size="0"
+         install-size="0"
+         version="0.0.0"/>
+
+   <plugin
+         id="org.eclipse.equinox.app"
+         download-size="0"
+         install-size="0"
+         version="0.0.0"/>
+
+   <plugin
+         id="org.eclipse.scava.metricprovider.trans.dailycommits"
+         download-size="0"
+         install-size="0"
+         version="0.0.0"/>
+
+   <plugin
+         id="org.apache.xmlrpc.common"
+         download-size="0"
+         install-size="0"
+         version="0.0.0"/>
+
+   <plugin
+         id="org.apache.commons.codec"
+         download-size="0"
+         install-size="0"
+         version="0.0.0"/>
+
+   <plugin
+         id="org.eclipse.scava.repository.model.sourceforge.importer"
+         download-size="0"
+         install-size="0"
+         version="0.0.0"/>
+
+   <plugin
+         id="com.fasterxml.jackson"
+         download-size="0"
+         install-size="0"
+         version="0.0.0"/>
+
+   <plugin
+         id="org.eclipse.scava.repository.model.vcs.cvs"
+         download-size="0"
+         install-size="0"
+         version="0.0.0"/>
+
+   <plugin
+         id="org.eclipse.core.commands"
+         download-size="0"
+         install-size="0"
+         version="0.0.0"/>
+
+   <plugin
+         id="com.j2bugzilla"
+         download-size="0"
+         install-size="0"
+         version="0.0.0"/>
+
+   <plugin
+         id="org.eclipse.scava.metricprovider.historic.newsgroups.sentiment"
+         download-size="0"
+         install-size="0"
+         version="0.0.0"/>
+
+   <plugin
+         id="org.junit"
+         download-size="0"
+         install-size="0"
+         version="0.0.0"/>
+
+   <plugin
+         id="org.eclipse.scava.metricprovider.historic.bugs.opentime"
+         download-size="0"
+         install-size="0"
+         version="0.0.0"/>
+
+   <plugin
+         id="org.eclipse.scava.repository.model.googlecode"
+         download-size="0"
+         install-size="0"
+         version="0.0.0"/>
+
+   <plugin
+         id="org.eclipse.scava.libsvm.dependencies"
+         download-size="0"
+         install-size="0"
+         version="0.0.0"/>
+
+   <plugin
+         id="org.eclipse.scava.metricprovider.trans.newsgroups.articles"
+         download-size="0"
+         install-size="0"
+         version="0.0.0"/>
+
+   <plugin
+         id="org.eclipse.scava.repository.model.importer.exception"
+         download-size="0"
+         install-size="0"
+         version="0.0.0"/>
+
+   <plugin
+         id="org.eclipse.scava.metricprovider.trans.newsgroups.contentclasses"
+         download-size="0"
+         install-size="0"
+         version="0.0.0"/>
+
+   <plugin
+         id="org.eclipse.scava.platform.bugtrackingsystem.bugzilla"
+         download-size="0"
+         install-size="0"
+         version="0.0.0"/>
+
+   <plugin
+         id="org.eclipse.scava.metricprovider.historic.bugs.status"
+         download-size="0"
+         install-size="0"
+         version="0.0.0"/>
+
+   <plugin
+         id="org.eclipse.core.databinding"
+         download-size="0"
+         install-size="0"
+         version="0.0.0"/>
+
+   <plugin
+         id="org.joda.time"
+         download-size="0"
+         install-size="0"
+         version="0.0.0"/>
+
+   <plugin
+         id="org.eclipse.scava.repository.model.sourceforge"
+         download-size="0"
+         install-size="0"
+         version="0.0.0"/>
+
+   <plugin
+         id="com.mashape.unirest"
+         download-size="0"
+         install-size="0"
+         version="0.0.0"/>
+
+   <plugin
+         id="org.eclipse.scava.code.model.php"
+         download-size="0"
+         install-size="0"
+         version="0.0.0"/>
+
+   <plugin
+         id="org.eclipse.emf.edit"
+         download-size="0"
+         install-size="0"
+         version="0.0.0"/>
+
+   <plugin
+         id="org.eclipse.scava.metricprovider.historic.newsgroups.articles"
+         download-size="0"
+         install-size="0"
+         version="0.0.0"/>
+
+   <plugin
+         id="org.hamcrest.core"
+         download-size="0"
+         install-size="0"
+         version="0.0.0"/>
+
+   <plugin
+         id="org.eclipse.scava.repository.model.github.importer"
+         download-size="0"
+         install-size="0"
+         version="0.0.0"/>
+
+   <plugin
+         id="org.eclipse.emf.ecore.xmi"
+         download-size="0"
+         install-size="0"
+         version="0.0.0"/>
+
+   <plugin
+         id="org.eclipse.scava.metricprovider.trans.newsgroups.activeusers"
+         download-size="0"
+         install-size="0"
+         version="0.0.0"/>
+
+   <plugin
+         id="org.mapdb"
+         download-size="0"
+         install-size="0"
+         version="0.0.0"/>
+
+   <plugin
+         id="org.eclipse.scava.repository.model.importerdependencies"
+         download-size="0"
+         install-size="0"
+         version="0.0.0"/>
+
+   <plugin
+         id="org.apache.batik.util"
+         download-size="0"
+         install-size="0"
+         version="0.0.0"/>
+
+   <plugin
+         id="org.apache.httpcomponents.httpclient"
+         download-size="0"
+         install-size="0"
+         version="0.0.0"/>
+
+   <plugin
+         id="org.eclipse.e4.core.di"
+         download-size="0"
+         install-size="0"
+         version="0.0.0"/>
+
+   <plugin
+         id="org.eclipse.scava.metricprovider.trans.bugs.patches"
+         download-size="0"
+         install-size="0"
+         version="0.0.0"/>
+
+   <plugin
+         id="org.eclipse.equinox.util"
+         download-size="0"
+         install-size="0"
+         version="0.0.0"/>
+
+   <plugin
+         id="org.apache.commons.net"
+         download-size="0"
+         install-size="0"
+         version="0.0.0"/>
+
+   <plugin
+         id="org.eclipse.scava.tartarus.parser.posstemmer"
+         download-size="0"
+         install-size="0"
+         version="0.0.0"/>
+
+   <plugin
+         id="org.apache.batik.css"
+         download-size="0"
+         install-size="0"
+         version="0.0.0"/>
+
+   <plugin
+         id="org.apache.httpcomponents.httpcore"
+         download-size="0"
+         install-size="0"
+         version="0.0.0"/>
+
+   <plugin
+         id="org.eclipse.scava.metricprovider.historic.newsgroups.responsetime"
+         download-size="0"
+         install-size="0"
+         version="0.0.0"/>
+
+   <plugin
+         id="org.eclipse.scava.metricprovider.historic.newsgroups.newusers"
+         download-size="0"
+         install-size="0"
+         version="0.0.0"/>
+
+   <plugin
+         id="org.eclipse.scava.platform.bugtrackingsystem.sourceforge"
+         download-size="0"
+         install-size="0"
+         version="0.0.0"/>
+
+   <plugin
+         id="org.eclipse.e4.core.commands"
+         download-size="0"
+         install-size="0"
+         version="0.0.0"/>
+
+   <plugin
+         id="org.eclipse.scava.nlp.classifiers.sentimentanalyzer"
+         download-size="0"
+         install-size="0"
+         version="0.0.0"/>
+
+   <plugin
+         id="org.eclipse.core.filesystem"
+         download-size="0"
+         install-size="0"
+         version="0.0.0"/>
+
+   <plugin
+         id="org.eclipse.scava.metricprovider.trans.rascal.CC"
+         download-size="0"
+         install-size="0"
+         version="0.0.0"/>
+
+   <plugin
+         id="org.eclipse.scava.platform.vcs.workingcopy.manager"
+         download-size="0"
+         install-size="0"
+         version="0.0.0"/>
+
+   <plugin
+         id="org.eclipse.scava.metricprovider.trans.newsgroups.threadsrequestsreplies"
+         download-size="0"
+         install-size="0"
+         version="0.0.0"/>
+
+   <plugin
+         id="org.eclipse.scava.metricprovider.trans.newsgroups.hourlyrequestsreplies"
+         download-size="0"
+         install-size="0"
+         version="0.0.0"/>
+
+   <plugin
+         id="org.eclipse.scava.metricprovider.historic.newsgroups.threads"
+         download-size="0"
+         install-size="0"
+         version="0.0.0"/>
+
+   <plugin
+         id="org.apache.commons.lang"
+         download-size="0"
+         install-size="0"
+         version="0.0.0"/>
+
+   <plugin
+         id="org.eclipse.ant.core"
+         download-size="0"
+         install-size="0"
+         version="0.0.0"/>
+
+   <plugin
+         id="org.eclipse.egit.github.core"
+         download-size="0"
+         install-size="0"
+         version="0.0.0"/>
+
+   <plugin
+         id="org.eclipse.scava.platform.bugtrackingsystem.github"
+         download-size="0"
+         install-size="0"
+         version="0.0.0"/>
+
+   <plugin
+         id="org.eclipse.scava.metricprovider.trans.bugs.newbugs"
+         download-size="0"
+         install-size="0"
+         version="0.0.0"/>
+
+   <plugin
+         id="com.ibm.icu"
+         download-size="0"
+         install-size="0"
+         version="0.0.0"/>
+
+   <plugin
+         id="org.eclipse.scava.metricprovider.trans.committers"
+         download-size="0"
+         install-size="0"
+         version="0.0.0"/>
+
+   <plugin
+         id="org.apache.httpcomponents.httpcorenio"
+         download-size="0"
+         install-size="0"
+         version="0.0.0"/>
+
+   <plugin
+         id="org.eclipse.scava.metricprovider.trans.commits"
+         download-size="0"
+         install-size="0"
+         version="0.0.0"/>
+
+   <plugin
+         id="org.eclipse.core.variables"
+         download-size="0"
+         install-size="0"
+         version="0.0.0"/>
+
+   <plugin
+         id="org.eclipse.scava.factoid.bugs.channelusage"
+         download-size="0"
+         install-size="0"
+         version="0.0.0"/>
+
+   <plugin
+         id="org.eclipse.scava.platform.bugtrackingsystem.bitbucket"
+         download-size="0"
+         install-size="0"
+         version="0.0.0"/>
+
+   <plugin
+         id="org.eclipse.core.contenttype"
+         download-size="0"
+         install-size="0"
+         version="0.0.0"/>
+
+   <plugin
+         id="org.eclipse.equinox.registry"
+         download-size="0"
+         install-size="0"
+         version="0.0.0"/>
+
+   <plugin
+         id="org.apache.commons.lang3"
+         download-size="0"
+         install-size="0"
+         version="0.0.0"/>
+
+   <plugin
+         id="org.eclipse.scava.platform.admin"
+         download-size="0"
+         install-size="0"
+         version="0.0.0"/>
+
+   <plugin
+         id="org.eclipse.scava.repository.model.bts.bugzilla"
+         download-size="0"
+         install-size="0"
+         version="0.0.0"/>
+
+   <plugin
+         id="javax.annotation"
+         download-size="0"
+         install-size="0"
+         version="0.0.0"/>
+
+   <plugin
+         id="org.eclipse.scava.metricprovider.historic.newsgroups.unansweredthreads"
+         download-size="0"
+         install-size="0"
+         version="0.0.0"/>
+
+   <plugin
+         id="org.eclipse.scava.repository.model.cc.nntp"
+         download-size="0"
+         install-size="0"
+         version="0.0.0"/>
+
+   <plugin
+         id="org.eclipse.core.databinding.observable"
+         download-size="0"
+         install-size="0"
+         version="0.0.0"/>
+
+   <plugin
+         id="org.eclipse.compare.core"
+         download-size="0"
+         install-size="0"
+         version="0.0.0"/>
+
+   <plugin
+         id="org.eclipse.scava.metricprovider.trans.bugs.comments"
+         download-size="0"
+         install-size="0"
+         version="0.0.0"/>
+
+   <plugin
+         id="org.eclipse.scava.metricprovider.trans.bugs.contentclasses"
+         download-size="0"
+         install-size="0"
+         version="0.0.0"/>
+
+   <plugin
+         id="org.eclipse.scava.metricprovider.historic.newsgroups.requestsreplies"
+         download-size="0"
+         install-size="0"
+         version="0.0.0"/>
+
+   <plugin
+         id="org.eclipse.scava.repository.model.redmine"
+         download-size="0"
+         install-size="0"
+         version="0.0.0"/>
+
+   <plugin
+         id="org.eclipse.emf.ecore.edit"
+         download-size="0"
+         install-size="0"
+         version="0.0.0"/>
+
+   <plugin
+         id="org.eclipse.scava.metricprovider.trans.bugs.bugmetadata"
+         download-size="0"
+         install-size="0"
+         version="0.0.0"/>
+
+   <plugin
+         id="org.eclipse.scava.platform.communicationchannel.nntp"
+         download-size="0"
+         install-size="0"
+         version="0.0.0"/>
+
+   <plugin
+         id="org.eclipse.emf.ecore.change"
+         download-size="0"
+         install-size="0"
+         version="0.0.0"/>
+
+   <plugin
+         id="org.eclipse.osgi.services"
+         download-size="0"
+         install-size="0"
+         version="0.0.0"/>
+
+   <plugin
+         id="org.eclipse.scava.metricprovider.trans.requestreplyclassification"
+         download-size="0"
+         install-size="0"
+         version="0.0.0"/>
+
+   <plugin
+         id="org.eclipse.scava.metricprovider.downloadcounter.sourceforge.dependencies"
+         download-size="0"
+         install-size="0"
+         version="0.0.0"/>
+
+   <plugin
+         id="org.w3c.dom.svg"
+         download-size="0"
+         install-size="0"
+         version="0.0.0"/>
+
+   <plugin
+         id="org.apache.batik.util.gui"
+         download-size="0"
+         install-size="0"
+         version="0.0.0"/>
+
+   <plugin
+         id="org.eclipse.scava.repository.model.jira"
+         download-size="0"
+         install-size="0"
+         version="0.0.0"/>
+
+   <plugin
+         id="com.google.guava"
+         download-size="0"
+         install-size="0"
+         version="0.0.0"/>
+
+   <plugin
+         id="org.apache.xmlrpc"
+         download-size="0"
+         install-size="0"
+         version="0.0.0"/>
+
+   <plugin
+         id="org.json"
+         download-size="0"
+         install-size="0"
+         version="0.0.0"/>
+
+   <plugin
+         id="org.eclipse.scava.platform.vcs.svn"
+         download-size="0"
+         install-size="0"
+         version="0.0.0"/>
+
+   <plugin
+         id="org.eclipse.scava.repository.model.cc.forum"
+         download-size="0"
+         install-size="0"
+         version="0.0.0"/>
+
+   <plugin
+         id="org.eclipse.scava.platform.visualisation"
+         download-size="0"
+         install-size="0"
+         version="0.0.0"/>
+
+   <plugin
+         id="org.apache.ws.commons"
+         download-size="0"
+         install-size="0"
+         version="0.0.0"/>
+
+   <plugin
+         id="org.eclipse.scava.metricprovider.trans.sentimentclassification"
+         download-size="0"
+         install-size="0"
+         version="0.0.0"/>
+
+   <plugin
+         id="org.eclipse.scava.repository.model.eclipse"
+         download-size="0"
+         install-size="0"
+         version="0.0.0"/>
+
+   <plugin
+         id="org.eclipse.scava.metricprovider.trans.bugs.emotions"
+         download-size="0"
+         install-size="0"
+         version="0.0.0"/>
+
+   <plugin
+         id="org.eclipse.scava.metricprovider.historic.newsgroups.newthreads"
+         download-size="0"
+         install-size="0"
+         version="0.0.0"/>
+
+   <plugin
+         id="org.eclipse.scava.repository.model.googlecode.importer"
+         download-size="0"
+         install-size="0"
+         version="0.0.0"/>
+
+   <plugin
+         id="org.eclipse.scava.metricprovider.historic.bugs.newbugs"
+         download-size="0"
+         install-size="0"
+         version="0.0.0"/>
+
+   <plugin
+         id="org.svnkit"
+         download-size="0"
+         install-size="0"
+         version="0.0.0"/>
+
+   <plugin
+         id="org.eclipse.scava.repository.model.cc.wiki"
+         download-size="0"
+         install-size="0"
+         version="0.0.0"/>
+
+   <plugin
+         id="org.eclipse.scava.metricprovider.rascal.generic.churn"
+         download-size="0"
+         install-size="0"
+         version="0.0.0"/>
+
+   <plugin
+         id="org.eclipse.scava.metricprovider.rascal.testability.java"
+         download-size="0"
+         install-size="0"
+         version="0.0.0"/>
+
+   <plugin
+         id="org.eclipse.scava.metricprovider.trans.rascal.CC.PHP"
+         download-size="0"
+         install-size="0"
+         version="0.0.0"/>
+
+   <plugin
+         id="org.eclipse.scava.metricprovider.trans.rascal.CC.java"
+         download-size="0"
+         install-size="0"
+         version="0.0.0"/>
+
+   <plugin
+         id="org.eclipse.scava.metricprovider.trans.rascal.LOC"
+         download-size="0"
+         install-size="0"
+         version="0.0.0"/>
+
+   <plugin
+         id="org.eclipse.scava.metricprovider.trans.rascal.LOC.java"
+         download-size="0"
+         install-size="0"
+         version="0.0.0"/>
+
+   <plugin
+         id="org.eclipse.scava.metricprovider.trans.rascal.OO"
+         download-size="0"
+         install-size="0"
+         version="0.0.0"/>
+
+   <plugin
+         id="org.eclipse.scava.metricprovider.trans.rascal.OO.PHP"
+         download-size="0"
+         install-size="0"
+         version="0.0.0"/>
+
+   <plugin
+         id="org.eclipse.scava.metricprovider.trans.rascal.OO.java"
+         download-size="0"
+         install-size="0"
+         version="0.0.0"/>
+
+   <plugin
+         id="org.eclipse.scava.metricprovider.trans.rascal.PHP"
+         download-size="0"
+         install-size="0"
+         version="0.0.0"/>
+
+   <plugin
+         id="org.eclipse.scava.metricprovider.trans.rascal.advancedfeatures.java"
+         download-size="0"
+         install-size="0"
+         version="0.0.0"/>
+
+   <plugin
+         id="org.eclipse.scava.metricprovider.trans.rascal.clones"
+         download-size="0"
+         install-size="0"
+         version="0.0.0"/>
+
+   <plugin
+         id="org.eclipse.scava.metricprovider.trans.rascal.comments"
+         download-size="0"
+         install-size="0"
+         version="0.0.0"/>
+
+   <plugin
+         id="org.eclipse.scava.metricprovider.trans.rascal.readability"
+         download-size="0"
+         install-size="0"
+         version="0.0.0"/>
+
+   <plugin
+         id="org.eclipse.scava.platform.vcs.git"
+         download-size="0"
+         install-size="0"
+         version="0.0.0"
+         unpack="false"/>
+
+   <plugin
+         id="org.eclipse.scava.platform.vcs.workingcopy.git"
+         download-size="0"
+         install-size="0"
+         version="0.0.0"/>
+
+   <plugin
+         id="org.eclipse.jgit"
+         download-size="0"
+         install-size="0"
+         version="0.0.0"
+         unpack="false"/>
+
+   <plugin
+         id="org.eclipse.scava.platform.vcs.workingcopy.svn"
+         download-size="0"
+         install-size="0"
+         version="0.0.0"/>
+
+   <plugin
+         id="org.eclipse.scava.metricprovider.trans.newsgroups.sentiment"
+         download-size="0"
+         install-size="0"
+         version="0.0.0"/>
+
+   <plugin
+         id="org.eclipse.scava.factoid.bugs.emotion"
+         download-size="0"
+         install-size="0"
+         version="0.0.0"/>
+
+   <plugin
+         id="org.eclipse.scava.factoid.bugs.hourly"
+         download-size="0"
+         install-size="0"
+         version="0.0.0"/>
+
+   <plugin
+         id="org.eclipse.scava.factoid.bugs.responsetime"
+         download-size="0"
+         install-size="0"
+         version="0.0.0"/>
+
+   <plugin
+         id="org.eclipse.scava.factoid.bugs.sentiment"
+         download-size="0"
+         install-size="0"
+         version="0.0.0"/>
+
+   <plugin
+         id="org.eclipse.scava.factoid.bugs.severity"
+         download-size="0"
+         install-size="0"
+         version="0.0.0"/>
+
+   <plugin
+         id="org.eclipse.scava.factoid.bugs.size"
+         download-size="0"
+         install-size="0"
+         version="0.0.0"/>
+
+   <plugin
+         id="org.eclipse.scava.factoid.bugs.status"
+         download-size="0"
+         install-size="0"
+         version="0.0.0"/>
+
+   <plugin
+         id="org.eclipse.scava.factoid.bugs.threadlength"
+         download-size="0"
+         install-size="0"
+         version="0.0.0"/>
+
+   <plugin
+         id="org.eclipse.scava.metricprovider.trans.configuration.puppet"
+         download-size="0"
+         install-size="0"
+         version="0.0.0"/>
+
+   <plugin
+         id="org.eclipse.scava.metricprovider.trans.configuration.puppet.designsmells"
+         download-size="0"
+         install-size="0"
+         version="0.0.0"/>
+
+   <plugin
+         id="org.eclipse.scava.metricprovider.trans.configuration.puppet.implementationsmells"
+         download-size="0"
+         install-size="0"
+         version="0.0.0"/>
+
+   <plugin
+         id="org.eclipse.scava.metricprovider.historic.configuration.puppet.designsmells"
+         download-size="0"
+         install-size="0"
+         version="0.0.0"/>
+
+   <plugin
+         id="org.eclipse.scava.metricprovider.historic.configuration.puppet.implementationsmells"
+         download-size="0"
+         install-size="0"
+         version="0.0.0"/>
+
+   <plugin
+         id="org.eclipse.scava.metricprovider.trans.configuration.docker.smells"
+         download-size="0"
+         install-size="0"
+         version="0.0.0"/>
+
+   <plugin
+         id="org.eclipse.scava.metricprovider.historic.configuration.docker.smells"
+         download-size="0"
+         install-size="0"
+         version="0.0.0"/>
+
+   <plugin
+         id="org.eclipse.scava.metricprovider.trans.configuration.docker.dependencies"
+         download-size="0"
+         install-size="0"
+         version="0.0.0"/>
+
+   <plugin
+         id="org.eclipse.scava.metricprovider.historic.configuration.docker.dependencies"
+         download-size="0"
+         install-size="0"
+         version="0.0.0"/>
+
+   <plugin
+         id="org.eclipse.scava.factoid.bugs.users"
+         download-size="0"
+         install-size="0"
+         version="0.0.0"/>
+
+   <plugin
+         id="org.eclipse.scava.factoid.bugs.weekly"
+         download-size="0"
+         install-size="0"
+         version="0.0.0"/>
+
+   <plugin
+         id="org.eclipse.scava.factoid.newsgroups.channelusage"
+         download-size="0"
+         install-size="0"
+         version="0.0.0"/>
+
+   <plugin
+         id="org.eclipse.scava.factoid.newsgroups.emotion"
+         download-size="0"
+         install-size="0"
+         version="0.0.0"/>
+
+   <plugin
+         id="org.eclipse.scava.factoid.newsgroups.hourly"
+         download-size="0"
+         install-size="0"
+         version="0.0.0"/>
+
+   <plugin
+         id="org.eclipse.scava.factoid.newsgroups.responsetime"
+         download-size="0"
+         install-size="0"
+         version="0.0.0"/>
+
+   <plugin
+         id="org.eclipse.scava.factoid.newsgroups.sentiment"
+         download-size="0"
+         install-size="0"
+         version="0.0.0"/>
+
+   <plugin
+         id="org.eclipse.scava.factoid.newsgroups.severity"
+         download-size="0"
+         install-size="0"
+         version="0.0.0"/>
+
+   <plugin
+         id="org.eclipse.scava.factoid.newsgroups.size"
+         download-size="0"
+         install-size="0"
+         version="0.0.0"/>
+
+   <plugin
+         id="org.eclipse.scava.factoid.newsgroups.status"
+         download-size="0"
+         install-size="0"
+         version="0.0.0"/>
+
+   <plugin
+         id="org.eclipse.scava.factoid.newsgroups.threadlength"
+         download-size="0"
+         install-size="0"
+         version="0.0.0"/>
+
+   <plugin
+         id="org.eclipse.scava.factoid.newsgroups.users"
+         download-size="0"
+         install-size="0"
+         version="0.0.0"/>
+
+   <plugin
+         id="org.eclipse.scava.factoid.newsgroups.weekly"
+         download-size="0"
+         install-size="0"
+         version="0.0.0"/>
+
+   <plugin
+         id="org.eclipse.scava.metricprovider.historic.bugs.bugs"
+         download-size="0"
+         install-size="0"
+         version="0.0.0"/>
+
+   <plugin
+         id="org.eclipse.scava.metricprovider.historic.bugs.emotions"
+         download-size="0"
+         install-size="0"
+         version="0.0.0"/>
+
+   <plugin
+         id="org.eclipse.scava.metricprovider.historic.bugs.newusers"
+         download-size="0"
+         install-size="0"
+         version="0.0.0"/>
+
+   <plugin
+         id="org.eclipse.scava.metricprovider.historic.bugs.requestsreplies"
+         download-size="0"
+         install-size="0"
+         version="0.0.0"/>
+
+   <plugin
+         id="org.eclipse.scava.metricprovider.historic.bugs.requestsreplies.average"
+         download-size="0"
+         install-size="0"
+         version="0.0.0"/>
+
+   <plugin
+         id="org.eclipse.scava.metricprovider.historic.bugs.responsetime"
+         download-size="0"
+         install-size="0"
+         version="0.0.0"/>
+
+   <plugin
+         id="org.eclipse.scava.metricprovider.historic.bugs.severity"
+         download-size="0"
+         install-size="0"
+         version="0.0.0"/>
+
+   <plugin
+         id="org.eclipse.scava.metricprovider.historic.bugs.severitybugstatus"
+         download-size="0"
+         install-size="0"
+         version="0.0.0"/>
+
+   <plugin
+         id="org.eclipse.scava.metricprovider.historic.bugs.severityresponsetime"
+         download-size="0"
+         install-size="0"
+         version="0.0.0"/>
+
+   <plugin
+         id="org.eclipse.scava.metricprovider.historic.bugs.severitysentiment"
+         download-size="0"
+         install-size="0"
+         version="0.0.0"/>
+
+   <plugin
+         id="org.eclipse.scava.metricprovider.historic.bugs.topics"
+         download-size="0"
+         install-size="0"
+         version="0.0.0"/>
+
+   <plugin
+         id="org.eclipse.scava.metricprovider.historic.bugs.unansweredbugs"
+         download-size="0"
+         install-size="0"
+         version="0.0.0"/>
+
+   <plugin
+         id="org.eclipse.scava.metricprovider.historic.bugs.users"
+         download-size="0"
+         install-size="0"
+         version="0.0.0"/>
+
+   <plugin
+         id="org.eclipse.scava.metricprovider.historic.newsgroups.emotions"
+         download-size="0"
+         install-size="0"
+         version="0.0.0"/>
+
+   <plugin
+         id="org.eclipse.scava.metricprovider.historic.newsgroups.requestsreplies.average"
+         download-size="0"
+         install-size="0"
+         version="0.0.0"/>
+
+   <plugin
+         id="org.eclipse.scava.metricprovider.historic.newsgroups.severity"
+         download-size="0"
+         install-size="0"
+         version="0.0.0"/>
+
+   <plugin
+         id="org.eclipse.scava.metricprovider.historic.newsgroups.severityresponsetime"
+         download-size="0"
+         install-size="0"
+         version="0.0.0"/>
+
+   <plugin
+         id="org.eclipse.scava.metricprovider.historic.newsgroups.severitysentiment"
+         download-size="0"
+         install-size="0"
+         version="0.0.0"/>
+
+   <plugin
+         id="org.eclipse.scava.metricprovider.historic.newsgroups.topics"
+         download-size="0"
+         install-size="0"
+         version="0.0.0"/>
+
+   <plugin
+         id="org.eclipse.scava.metricprovider.style"
+         download-size="0"
+         install-size="0"
+         version="0.0.0"/>
+
+   <plugin
+         id="org.eclipse.scava.metricprovider.trans.bugs.activeusers"
+         download-size="0"
+         install-size="0"
+         version="0.0.0"/>
+
+   <plugin
+         id="org.eclipse.scava.metricprovider.trans.bugs.dailyrequestsreplies"
+         download-size="0"
+         install-size="0"
+         version="0.0.0"/>
+
+   <plugin
+         id="org.eclipse.scava.metricprovider.trans.bugs.hourlyrequestsreplies"
+         download-size="0"
+         install-size="0"
+         version="0.0.0"/>
+
+   <plugin
+         id="org.eclipse.scava.metricprovider.trans.bugs.requestsreplies"
+         download-size="0"
+         install-size="0"
+         version="0.0.0"/>
+
+   <plugin
+         id="org.eclipse.scava.metricprovider.trans.severityclassification"
+         download-size="0"
+         install-size="0"
+         version="0.0.0"/>
+
+   <plugin
+         id="org.eclipse.scava.metricprovider.trans.topics"
+         download-size="0"
+         install-size="0"
+         version="0.0.0"/>
+
+   <plugin
+         id="org.carrot2.api"
+         download-size="0"
+         install-size="0"
+         version="0.0.0"/>
+
+   <plugin
+         id="org.carrot2.dependencies"
+         download-size="0"
+         install-size="0"
+         version="0.0.0"/>
+
+   <plugin
+         id="org.eclipse.scava.severityclassifier.opennlptartarus.libsvm"
+         download-size="0"
+         install-size="0"
+         version="0.0.0"/>
+
+   <plugin
+         id="org.eclipse.e4.core.contexts"
+         download-size="0"
+         install-size="0"
+         version="0.0.0"
+         unpack="false"/>
+
+   <plugin
+         id="org.apache.log4j"
+         download-size="0"
+         install-size="0"
+         version="0.0.0"/>
+
+   <plugin
+         id="org.w3c.dom.events"
+         download-size="0"
+         install-size="0"
+         version="0.0.0"
+         unpack="false"/>
+
+   <plugin
+         id="com.jcraft.jsch"
+         download-size="0"
+         install-size="0"
+         version="0.0.0"
+         unpack="false"/>
+
+   <plugin
+         id="org.eclipse.scava.platform.communicationchannel.sourceforge"
+         download-size="0"
+         install-size="0"
+         version="0.0.0"
+         unpack="false"/>
+
+   <plugin
+         id="org.eclipse.scava.platform.communicationchannel"
+         download-size="0"
+         install-size="0"
+         version="0.0.0"
+         unpack="false"/>
+
+   <plugin
+         id="org.eclipse.scava.repository.model.importer"
+         download-size="0"
+         install-size="0"
+         version="0.0.0"
+         unpack="false"/>
+
+   <plugin
+         id="org.eclipse.equinox.http.servlet"
+         download-size="0"
+         install-size="0"
+         version="0.0.0"
+         unpack="false"/>
+
+   <plugin
+         id="org.eclipse.jetty.client"
+         download-size="0"
+         install-size="0"
+         version="0.0.0"
+         unpack="false"/>
+
+   <plugin
+         id="org.eclipse.jetty.http"
+         download-size="0"
+         install-size="0"
+         version="0.0.0"
+         unpack="false"/>
+
+   <plugin
+         id="org.eclipse.jetty.io"
+         download-size="0"
+         install-size="0"
+         version="0.0.0"
+         unpack="false"/>
+
+   <plugin
+         id="org.eclipse.jetty.server"
+         download-size="0"
+         install-size="0"
+         version="0.0.0"
+         unpack="false"/>
+
+   <plugin
+         id="org.eclipse.jetty.spdy.client"
+         download-size="0"
+         install-size="0"
+         version="0.0.0"
+         unpack="false"/>
+
+   <plugin
+         id="org.eclipse.jetty.spdy.core"
+         download-size="0"
+         install-size="0"
+         version="0.0.0"
+         unpack="false"/>
+
+   <plugin
+         id="org.eclipse.jetty.spdy.http.common"
+         download-size="0"
+         install-size="0"
+         version="0.0.0"
+         unpack="false"/>
+
+   <plugin
+         id="org.eclipse.jetty.spdy.http.server"
+         download-size="0"
+         install-size="0"
+         version="0.0.0"
+         unpack="false"/>
+
+   <plugin
+         id="org.eclipse.jetty.spdy.server"
+         download-size="0"
+         install-size="0"
+         version="0.0.0"
+         unpack="false"/>
+
+   <plugin
+         id="org.eclipse.jetty.util"
+         download-size="0"
+         install-size="0"
+         version="0.0.0"
+         unpack="false"/>
+
+   <plugin
+         id="org.restlet"
+         download-size="0"
+         install-size="0"
+         version="0.0.0"
+         unpack="false"/>
+
+   <plugin
+         id="org.restlet.ext.jetty"
+         download-size="0"
+         install-size="0"
+         version="0.0.0"
+         unpack="false"/>
+
+   <plugin
+         id="org.eclipse.scava.dependency.model.maven"
+         download-size="0"
+         install-size="0"
+         version="0.0.0"
+         unpack="false"/>
+
+   <plugin
+         id="org.eclipse.scava.dependency.model.osgi"
+         download-size="0"
+         install-size="0"
+         version="0.0.0"
+         unpack="false"/>
+
+   <plugin
+         id="org.eclipse.scava.metricprovider.trans.rascal.dependency"
+         download-size="0"
+         install-size="0"
+         version="0.0.0"
+         unpack="false"/>
+
+   <plugin
+         id="org.eclipse.scava.metricprovider.trans.rascal.dependency.maven"
+         download-size="0"
+         install-size="0"
+         version="0.0.0"
+         unpack="false"/>
+
+   <plugin
+         id="org.eclipse.scava.metricprovider.trans.rascal.dependency.osgi"
+         download-size="0"
+         install-size="0"
+         version="0.0.0"
+         unpack="false"/>
+
+   <plugin
+         id="org.eclipse.scava.platform.analysis.data"
+         download-size="0"
+         install-size="0"
+         version="0.0.0"
+         unpack="false"/>
+
+   <plugin
+         id="org.eclipse.scava.nlp.classifiers.codedetector"
+         download-size="0"
+         install-size="0"
+         version="0.0.0"
+         unpack="false"/>
+
+   <plugin
+         id="org.eclipse.scava.nlp.classifiers.emotionclassifier"
+         download-size="0"
+         install-size="0"
+         version="0.0.0"
+         unpack="false"/>
+
+   <plugin
+         id="org.eclipse.scava.nlp.libraries.fasttext"
+         download-size="0"
+         install-size="0"
+         version="0.0.0"
+         unpack="false"/>
+
+   <plugin
+         id="org.eclipse.scava.nlp.resources.sentinet5"
+         download-size="0"
+         install-size="0"
+         version="0.0.0"
+         unpack="false"/>
+
+   <plugin
+         id="org.eclipse.scava.nlp.tools.core"
+         download-size="0"
+         install-size="0"
+         version="0.0.0"
+         unpack="false"/>
+
+   <plugin
+         id="org.eclipse.scava.nlp.tools.other"
+         download-size="0"
+         install-size="0"
+         version="0.0.0"
+         unpack="false"/>
+
+   <plugin
+         id="org.eclipse.scava.nlp.tools.plaintext"
+         download-size="0"
+         install-size="0"
+         version="0.0.0"
+         unpack="false"/>
+
+   <plugin
+         id="org.eclipse.scava.nlp.tools.predictions"
+         download-size="0"
+         install-size="0"
+         version="0.0.0"
+         unpack="false"/>
+
+   <plugin
+         id="org.eclipse.scava.nlp.tools.preprocessor"
+         download-size="0"
+         install-size="0"
+         version="0.0.0"
+         unpack="false"/>
+
+   <plugin
+         id="org.eclipse.scava.nlp.tools.vasttext"
+         download-size="0"
+         install-size="0"
+         version="0.0.0"
+         unpack="false"/>
+
+   <plugin
+         id="org.eclipse.scava.platform.bugtrackingsystem.gitlab"
+         download-size="0"
+         install-size="0"
+         version="0.0.0"
+         unpack="false"/>
+
+   <plugin
+         id="org.eclipse.scava.repository.model.gitlab"
+         download-size="0"
+         install-size="0"
+         version="0.0.0"
+         unpack="false"/>
+
+   <plugin
+         id="org.eclipse.scava.repository.model.gitlab.importer"
+         download-size="0"
+         install-size="0"
+         version="0.0.0"
+         unpack="false"/>
+
+   <plugin
+         id="org.eclipse.scava.platform.bugtrackingsystem.mantis"
+         download-size="0"
+         install-size="0"
+         version="0.0.0"
+         unpack="false"/>
+
+   <plugin
+         id="org.eclipse.scava.repository.model.mantis"
+         download-size="0"
+         install-size="0"
+         version="0.0.0"
+         unpack="false"/>
+
+   <plugin
+         id="org.eclipse.scava.platform.communicationchannel.eclipseforums"
+         download-size="0"
+         install-size="0"
+         version="0.0.0"
+         unpack="false"/>
+
+   <plugin
+         id="org.eclipse.scava.repository.model.cc.eclipseforums"
+         download-size="0"
+         install-size="0"
+         version="0.0.0"
+         unpack="false"/>
+
+   <plugin
+         id="org.eclipse.scava.metricprovider.trans.emotionclassification"
+         download-size="0"
+         install-size="0"
+         version="0.0.0"
+         unpack="false"/>
+
+   <plugin
+         id="org.eclipse.scava.metricprovider.trans.plaintextprocessing"
+         download-size="0"
+         install-size="0"
+         version="0.0.0"
+         unpack="false"/>
+
+   <plugin
+         id="org.eclipse.scava.metricprovider.trans.detectingcode"
+         download-size="0"
+         install-size="0"
+         version="0.0.0"
+         unpack="false"/>
+
+   <plugin
+         id="com.squareup.okhttp3"
+         download-size="0"
+         install-size="0"
+         version="0.0.0"
+         unpack="false"/>
+
+   <plugin
+         id="com.squareup.okio"
+         download-size="0"
+         install-size="0"
+         version="0.0.0"/>
+
+   <plugin
+         id="com.google.gson"
+         download-size="0"
+         install-size="0"
+         version="0.0.0"
+         unpack="false"/>
+
+   <plugin
+         id="org.slf4j.api"
+         download-size="0"
+         install-size="0"
+         version="0.0.0"
+         unpack="false"/>
+
+   <plugin
+         id="org.tukaani.xz"
+         download-size="0"
+         install-size="0"
+         version="0.0.0"
+         unpack="false"/>
+
+   <plugin
+         id="org.eclipse.scava.metricprovider.trans.bugs.references"
+         download-size="0"
+         install-size="0"
+         version="0.0.0"
+         unpack="false"/>
+
+   <plugin
+         id="org.eclipse.scava.nlp.tools.references"
+         download-size="0"
+         install-size="0"
+         version="0.0.0"
+         unpack="false"/>
+
+   <plugin
+         id="org.eclipse.scava.metricprovider.trans.commits.messagereferences"
+         download-size="0"
+         install-size="0"
+         version="0.0.0"
+         unpack="false"/>
+
+   <plugin
+         id="org.eclipse.scava.nlp.tools.readability"
+         download-size="0"
+         install-size="0"
+         version="0.0.0"
+         unpack="false"/>
+
+   <plugin
+         id="com.googlecode.javaewah.JavaEWAH"
+         download-size="0"
+         install-size="0"
+         version="0.0.0"/>
+
+   <plugin
+         id="com.jcraft.jzlib"
+         download-size="0"
+         install-size="0"
+         version="0.0.0"
+         unpack="false"/>
+
+   <plugin
+         id="org.bouncycastle.bcpg-jdk15on"
+         download-size="0"
+         install-size="0"
+         version="0.0.0"/>
+
+   <plugin
+         id="org.bouncycastle.bcpkix-jdk15on"
+         download-size="0"
+         install-size="0"
+         version="0.0.0"/>
+
+   <plugin
+         id="org.bouncycastle.bcprov-jdk15on"
+         download-size="0"
+         install-size="0"
+         version="0.0.0"/>
+
+   <plugin
+         id="org.slf4j.slf4j-api"
+         download-size="0"
+         install-size="0"
+         version="0.0.0"/>
+
+   <plugin
+         id="org.eclipse.scava.metricprovider.trans.documentation"
+         download-size="0"
+         install-size="0"
+         version="0.0.0"
+         unpack="false"/>
+
+   <plugin
+         id="org.eclipse.scava.platform.documentation.github"
+         download-size="0"
+         install-size="0"
+         version="0.0.0"
+         unpack="false"/>
+
+   <plugin
+         id="org.eclipse.scava.metricprovider.trans.documentation.detectingcode"
+         download-size="0"
+         install-size="0"
+         version="0.0.0"
+         unpack="false"/>
+
+   <plugin
+         id="org.eclipse.scava.metricprovider.trans.documentation.readability"
+         download-size="0"
+         install-size="0"
+         version="0.0.0"
+         unpack="false"/>
+
+   <plugin
+         id="org.eclipse.scava.metricprovider.historic.documentation.readability"
+         download-size="0"
+         install-size="0"
+         version="0.0.0"
+         unpack="false"/>
+
+   <plugin
+         id="org.eclipse.scava.platform.documentation.gitbased"
+         download-size="0"
+         install-size="0"
+         version="0.0.0"
+         unpack="false"/>
+
+   <plugin
+         id="org.eclipse.scava.repository.model.documentation.gitbased"
+         download-size="0"
+         install-size="0"
+         version="0.0.0"
+         unpack="false"/>
+
+   <plugin
+         id="org.apache.tika"
+         download-size="0"
+         install-size="0"
+         version="0.0.0"/>
+
+   <plugin
+         id="ch.qos.logback.logback-classic"
+         download-size="0"
+         install-size="0"
+         version="0.0.0"/>
+
+   <plugin
+         id="ch.qos.logback.logback-core"
+         download-size="0"
+         install-size="0"
+         version="0.0.0"/>
+
+   <plugin
+         id="com.google.code.findbugs.jsr305"
+         download-size="0"
+         install-size="0"
+         version="0.0.0"/>
+
+   <plugin
+         id="com.google.errorprone.error_prone_annotations"
+         download-size="0"
+         install-size="0"
+         version="0.0.0"/>
+
+   <plugin
+         id="com.google.guava-jre"
+         download-size="0"
+         install-size="0"
+         version="0.0.0"/>
+
+   <plugin
+         id="com.google.j2objc.j2objc-annotations"
+         download-size="0"
+         install-size="0"
+         version="0.0.0"/>
+
+   <plugin
+         id="com.sleepycat.je"
+         download-size="0"
+         install-size="0"
+         version="0.0.0"/>
+
+   <plugin
+         id="edu.uci.ics.crawler4j"
+         download-size="0"
+         install-size="0"
+         version="0.0.0"/>
+
+   <plugin
+         id="org.eclipse.scava.platform.documentation.systematic"
+         download-size="0"
+         install-size="0"
+         version="0.0.0"
+         unpack="false"/>
+
+   <plugin
+         id="org.eclipse.scava.repository.model.documentation.systematic"
+         download-size="0"
+         install-size="0"
+         version="0.0.0"
+         unpack="false"/>
+
+   <plugin
+         id="org.checkerframework.checker-compat-qual"
+         download-size="0"
+         install-size="0"
+         version="0.0.0"/>
+
+   <plugin
+         id="org.codehaus.mojo.animal-sniffer-annotations"
+         download-size="0"
+         install-size="0"
+         version="0.0.0"/>
+
+   <plugin
+         id="org.eclipse.scava.nlp.tools.webcrawler"
+         download-size="0"
+         install-size="0"
+         version="0.0.0"
+         unpack="false"/>
+
+   <plugin
+         id="org.eclipse.scava.metricprovider.historic.documentation.sentiment"
+         download-size="0"
+         install-size="0"
+         version="0.0.0"
+         unpack="false"/>
+
+   <plugin
+         id="org.eclipse.scava.metricprovider.trans.documentation.sentiment"
+         download-size="0"
+         install-size="0"
+         version="0.0.0"
+         unpack="false"/>
+
+</feature>