--- conflicted
+++ resolved
@@ -102,11 +102,6 @@
 
 		return task;
 	}
-<<<<<<< HEAD
-	
-=======
-
->>>>>>> bfd054ec
 	public AnalysisTask deleteAnalysisTask(String analysisTaskId) {
 		AnalysisTask task = this.repository.getAnalysisTasks().findOneByAnalysisTaskId(analysisTaskId);
 		if (task != null) {
