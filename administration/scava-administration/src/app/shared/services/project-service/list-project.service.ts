import { Injectable } from '@angular/core';
import { HttpClient, HttpHeaders } from '@angular/common/http';
import { environment } from '../../../../environments/environment';
import { LocalStorageService } from '../authentication/local-storage.service';
import { Project } from '../../../layout/project/project.model';
import { ConfigService } from '../configuration/configuration-service';

@Injectable({
    providedIn: 'root'
})
export class ListProjectService {

    private resourceUrl = '/administration';
    private listServiceUrl = 'projects';
    private projectServiceUrl = 'projects/p';
    private jwtToken: string = null;

    constructor(
        private httpClient: HttpClient,
        private localStorageService: LocalStorageService,
        private configService: ConfigService
    ) { }

    listProjects() {
        if (this.jwtToken == null) {
            this.jwtToken = this.localStorageService.loadToken();
        }
        return this.httpClient.get(`${this.configService.getSavedServerPath() +  this.resourceUrl}/${this.listServiceUrl}`,
            { headers: new HttpHeaders({ 'Authorization': this.jwtToken })});
    }

    getProject(projectid:string) {
        if (this.jwtToken == null) {
            this.jwtToken = this.localStorageService.loadToken();
<<<<<<< HEAD
        }
        return this.httpClient.get(`${this.resourceUrl}/${this.projectServiceUrl}/${projectid}`, { headers: new HttpHeaders({ 'Authorization': this.jwtToken })});
=======
        } 
        return this.httpClient.get(`${this.configService.getSavedServerPath() +  this.resourceUrl}/${this.projectServiceUrl}/${projectid}`, { headers: new HttpHeaders({ 'Authorization': this.jwtToken })});
>>>>>>> 3aaa1318
    }

}<|MERGE_RESOLUTION|>--- conflicted
+++ resolved
@@ -14,6 +14,7 @@
     private listServiceUrl = 'projects';
     private projectServiceUrl = 'projects/p';
     private jwtToken: string = null;
+    private project: Project;
 
     constructor(
         private httpClient: HttpClient,
@@ -29,16 +30,11 @@
             { headers: new HttpHeaders({ 'Authorization': this.jwtToken })});
     }
 
-    getProject(projectid:string) {
+    getProject(projectid:string){
         if (this.jwtToken == null) {
             this.jwtToken = this.localStorageService.loadToken();
-<<<<<<< HEAD
-        }
-        return this.httpClient.get(`${this.resourceUrl}/${this.projectServiceUrl}/${projectid}`, { headers: new HttpHeaders({ 'Authorization': this.jwtToken })});
-=======
         } 
         return this.httpClient.get(`${this.configService.getSavedServerPath() +  this.resourceUrl}/${this.projectServiceUrl}/${projectid}`, { headers: new HttpHeaders({ 'Authorization': this.jwtToken })});
->>>>>>> 3aaa1318
     }
 
 }